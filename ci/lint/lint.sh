#!/bin/bash
#
# This script runs all the lint checks.
#

set -exuo pipefail

clang_format() {
  pip install -c python/requirements_compiled.txt clang-format
  ./ci/lint/check-git-clang-format-output.sh
}

code_format() {
  pip install -c python/requirements_compiled.txt -r python/requirements/lint-requirements.txt
  FORMAT_SH_PRINT_DIFF=1 ./ci/lint/format.sh --all-scripts
}

untested_code_snippet() {
  pip install -c python/requirements_compiled.txt semgrep
  semgrep ci --config semgrep.yml
}

banned_words() {
  ./ci/lint/check-banned-words.sh
}

doc_readme() {
  pip install -c python/requirements_compiled.txt docutils
  cd python && python setup.py check --restructuredtext --strict --metadata
}

dashboard_format() {
  ./ci/lint/check-dashboard-format.sh
}

copyright_format() {
  ./ci/lint/copyright-format.sh -c
}

bazel_team() {
<<<<<<< HEAD
  bazelisk query 'kind("cc_test", //...)' --output=xml | bazelisk run //ci/lint:check_bazel_team_owner
  bazelisk query 'kind("py_test", //...)' --output=xml | bazelisk run //ci/lint:check_bazel_team_owner
=======
  TMP_DIR="$(mktemp -d)"
  bazelisk query 'kind("cc_test|py_test", //...)' --output=xml > "${TMP_DIR}/tests.xml"
  bazelisk run //ci/lint:check_bazel_team_owner < "${TMP_DIR}/tests.xml"
  rm -rf "${TMP_DIR}"
>>>>>>> 7fc11dfb
}

bazel_buildifier() {
  ./ci/lint/check-bazel-buildifier.sh
}

pytest_format() {
  pip install -c python/requirements_compiled.txt yq
  ./ci/lint/check-pytest-format.sh
}

test_coverage() {
  python ci/pipeline/check-test-run.py
}

api_annotations() {
  # shellcheck disable=SC2102
  RAY_DISABLE_EXTRA_CPP=1 pip install -e python/[all]
  ./ci/lint/check_api_annotations.py
}

api_discrepancy() {
  # shellcheck disable=SC2102
  RAY_DISABLE_EXTRA_CPP=1 pip install -e python/[all]
  # TODO(can): run this check with other ray packages
  bazel run //ci/ray_ci/doc:cmd_check_api_discrepancy -- ray.data
}

documentation_style() {
  ./ci/lint/check-documentation-style.sh
}

"$@"<|MERGE_RESOLUTION|>--- conflicted
+++ resolved
@@ -38,15 +38,10 @@
 }
 
 bazel_team() {
-<<<<<<< HEAD
-  bazelisk query 'kind("cc_test", //...)' --output=xml | bazelisk run //ci/lint:check_bazel_team_owner
-  bazelisk query 'kind("py_test", //...)' --output=xml | bazelisk run //ci/lint:check_bazel_team_owner
-=======
   TMP_DIR="$(mktemp -d)"
   bazelisk query 'kind("cc_test|py_test", //...)' --output=xml > "${TMP_DIR}/tests.xml"
   bazelisk run //ci/lint:check_bazel_team_owner < "${TMP_DIR}/tests.xml"
   rm -rf "${TMP_DIR}"
->>>>>>> 7fc11dfb
 }
 
 bazel_buildifier() {
