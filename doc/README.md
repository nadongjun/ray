# Ray Documentation

Repository for documentation of the Ray project, hosted at [docs.ray.io](https://docs.ray.io).

## Installation

To build the documentation, make sure you have `ray` installed first.
For building the documentation locally install the following dependencies:

```bash
pip install -r requirements-doc.txt
```

## Building the documentation

To compile the documentation and open it locally, run the following command from this directory.

```bash
make develop && open _build/html/index.html
```

> **_NOTE:_**  The above command is for development. To reproduce build failures from the
> CI, you should use `make html` which is the same as `make develop` but treats warnings as errors.
> Additionally, note that `make develop` uses the `FAST` environment variable to skip some
> expensive parts of the build process. In particular, it will aggressively prune the
> left-hand side navigation, but leave the documents itself intact.

<<<<<<< HEAD
=======
## Building just one subproject

Often your changes in documentation just concern one subproject, such as Tune or Train.
To build just this one subproject, and ignore the rest
(leading to build warnings due to broken references etc.), run the following command:

```shell
DOC_LIB=<project> sphinx-build -b html -d _build/doctrees  source _build/html
```
where `<project>` is the name of the subproject and can be any of the docs projects in the `source/`
directory either called `tune`, `rllib`, `train`, `cluster`, `serve`, `data` or the ones starting
with `ray-`, e.g. `ray-observability`.

>>>>>>> cd0d3cd7
## Announcements and includes

To add new announcements and other messaging to the top or bottom of a documentation page,
check the `_includes` folder first to see if the message you want is already there (like "get help"
or "we're hiring" etc.)
If not, add the template you want and include it accordingly, i.e. with

```markdown
.. include:: /_includes/<my-announcement>
```

This ensures consistent messaging across documentation pages.

## Checking for broken links

To check if there are broken links, run the following (we are currently not running this
in the CI since there are false positives).

```bash
make linkcheck
```

## Running doctests

To run tests for examples shipping with docstrings in Python files, run the following command:

```shell
RAY_MOCK_MODULES=0 make doctest
```

## Adding examples as MyST Markdown Notebooks

You can now add [executable notebooks](https://myst-nb.readthedocs.io/en/latest/use/markdown.html) to this project,
which will get built into the documentation.
An [example can be found here](./source/serve/tutorials/rllib.md).
By default, building the docs with `make develop` will not run those notebooks.
If you set the `RUN_NOTEBOOKS` environment variable to `"cache"`, each notebook cell will be run when you build the
documentation, and outputs will be cached into `_build/.jupyter_cache`.

```bash
RUN_NOTEBOOKS="cache" make develop
```

To force re-running the notebooks, use `RUN_NOTEBOOKS="force"`.

Using caching, this means the first time you build the documentation, it might take a while to run the notebooks.
After that, notebook execution is only triggered when you change the notebook source file.

The benefits of working with notebooks for examples are that you don't separate the code from the documentation, but can still easily smoke-test the code.

## Adding Markdown docs from external (ecosystem) repositories

In order to avoid a situation where duplicate documentation files live in both the docs folder
in this repository and in external repositories of ecosystem libraries (eg. xgboost-ray), you can
specify Markdown files that will be downloaded from other GitHub repositories during the build process.

In order to do that, simply edit the `EXTERNAL_MARKDOWN_FILES` list in `source/custom_directives.py`
using the format in the comment. Before build process, the specified files will be downloaded, preprocessed
and saved to given paths. The build process will then proceed as normal.

While both GitHub Markdown and MyST are supersets of Common Markdown, there are differences in syntax.
Furthermore, some contents such as Sphinx headers are not desirable to be displayed on GitHub.
In order to deal with this, simple preprocessing is performed to allow for differences
in rendering on GitHub and in docs. You can use two commands (`$UNCOMMENT` and `$REMOVE`/`$END_REMOVE`)
in the Markdown file, specified in the following way:

### `$UNCOMMENT`

GitHub:

```html
<!--$UNCOMMENTthis will be uncommented--> More text
```

In docs, this will become:

```html
this will be uncommented More text
```

### `$REMOVE`/`$END_REMOVE`

GitHub:

```html
<!--$REMOVE-->This will be removed<!--$END_REMOVE--> More text
```

In docs, this will become:

```html
More text
```

Please note that the parsing is extremely simple (regex replace) and will not support nesting.

## Testing changes locally

If you want to run the preprocessing locally on a specific file (to eg. see how it will render after docs have been built), run `source/preprocess_github_markdown.py PATH_TO_MARKDOWN_FILE PATH_TO_PREPROCESSED_MARKDOWN_FILE`. Make sure to also edit `EXTERNAL_MARKDOWN_FILES` in `source/custom_directives.py` so that your file does not get overwritten by one downloaded from GitHub.<|MERGE_RESOLUTION|>--- conflicted
+++ resolved
@@ -25,22 +25,6 @@
 > expensive parts of the build process. In particular, it will aggressively prune the
 > left-hand side navigation, but leave the documents itself intact.
 
-<<<<<<< HEAD
-=======
-## Building just one subproject
-
-Often your changes in documentation just concern one subproject, such as Tune or Train.
-To build just this one subproject, and ignore the rest
-(leading to build warnings due to broken references etc.), run the following command:
-
-```shell
-DOC_LIB=<project> sphinx-build -b html -d _build/doctrees  source _build/html
-```
-where `<project>` is the name of the subproject and can be any of the docs projects in the `source/`
-directory either called `tune`, `rllib`, `train`, `cluster`, `serve`, `data` or the ones starting
-with `ray-`, e.g. `ray-observability`.
-
->>>>>>> cd0d3cd7
 ## Announcements and includes
 
 To add new announcements and other messaging to the top or bottom of a documentation page,
