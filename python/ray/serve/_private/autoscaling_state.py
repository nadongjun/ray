import logging
import time
from dataclasses import dataclass
from typing import Any, Dict, List, Optional, Set

from ray.serve._private.common import (
    RUNNING_REQUESTS_KEY,
    DeploymentID,
<<<<<<< HEAD
    DeploymentSnapshot,
=======
    HandleMetricReport,
>>>>>>> ef7169a7
    ReplicaID,
    ReplicaMetricReport,
    TargetCapacityDirection,
)
from ray.serve._private.constants import (
    AUTOSCALER_SUMMARIZER_DECISION_HISTORY_MAX,
    RAY_SERVE_MIN_HANDLE_METRICS_TIMEOUT_S,
    SERVE_LOGGER_NAME,
)
from ray.serve._private.deployment_info import DeploymentInfo
from ray.serve._private.utils import get_capacity_adjusted_num_replicas

logger = logging.getLogger(SERVE_LOGGER_NAME)


@dataclass
<<<<<<< HEAD
class HandleMetricReport:
    """Report from a deployment handle on queued and ongoing requests.

    Args:
        actor_id: If the deployment handle (from which this metric was
            sent) lives on an actor, the actor ID of that actor.
        handle_source: Describes what kind of entity holds this
            deployment handle: a Serve proxy, a Serve replica, or
            unknown.
        queued_requests: The current number of queued requests at the
            handle, i.e. requests that haven't been assigned to any
            replica yet.
        running_requests: A map of replica ID to the average number of
            requests, assigned through the handle, running at that
            replica.
        timestamp: The time at which this report was received.
    """

    actor_id: Optional[str]
    handle_source: DeploymentHandleSource
    queued_requests: float
    running_requests: Dict[ReplicaID, float]
    timestamp: float

    @property
    def total_requests(self) -> float:
        """Total number of queued and running requests."""
        return self.queued_requests + sum(self.running_requests.values())

    @property
    def is_serve_component_source(self) -> bool:
        """Whether the handle source is a Serve actor.

        More specifically, this returns whether a Serve actor tracked
        by the controller holds the deployment handle that sent this
        report. If the deployment handle lives on a driver, a Ray task,
        or an actor that's not a Serve replica, then this returns False.
        """
        return self.handle_source in [
            DeploymentHandleSource.PROXY,
            DeploymentHandleSource.REPLICA,
        ]


@dataclass
class ReplicaMetricReport:
    """Report from a replica on ongoing requests.

    Args:
        running_requests: Average number of running requests at the
            replica.
        timestamp: The time at which this report was received.
    """

    running_requests: float
    timestamp: float


@dataclass
class _DecisionRecord:
    timestamp_s: str
    prev_num_replicas: int
    curr_num_replicas: int
    reason: str
    policy: Optional[str] = None


@dataclass
=======
>>>>>>> ef7169a7
class AutoscalingContext:
    """Rich context provided to custom autoscaling policies."""

    # Deployment information
    deployment_id: DeploymentID
    deployment_name: str
    app_name: Optional[str]

    # Current state
    current_num_replicas: int
    target_num_replicas: int
    running_replicas: List[ReplicaID]

    # Built-in metrics
    total_num_requests: float
    queued_requests: Optional[float]
    requests_per_replica: Dict[ReplicaID, float]

    # Custom metrics
    aggregated_metrics: Dict[str, Dict[ReplicaID, float]]
    raw_metrics: Dict[str, Dict[ReplicaID, List[float]]]

    # Capacity and bounds
    capacity_adjusted_min_replicas: int
    capacity_adjusted_max_replicas: int

    # Policy state
    policy_state: Dict[str, Any]

    # Timing
    last_scale_up_time: Optional[float]
    last_scale_down_time: Optional[float]
    current_time: Optional[float]

    # Config
    config: Optional[Any]


class AutoscalingState:
    """Manages autoscaling for a single deployment."""

    def __init__(self, deployment_id: DeploymentID):
        self._deployment_id = deployment_id

        # Map from handle ID to handle request metric report. Metrics
        # are removed from this dict either when the actor on which the
        # handle lived dies, or after a period of no updates.
        self._handle_requests: Dict[str, HandleMetricReport] = dict()
        # Map from replica ID to replica request metric report. Metrics
        # are removed from this dict when a replica is stopped.
        self._replica_requests: Dict[ReplicaID, ReplicaMetricReport] = dict()

        self._deployment_info = None
        self._config = None
        self._policy = None
        self._running_replicas: List[ReplicaID] = []
        self._target_capacity: Optional[float] = None
        self._target_capacity_direction: Optional[TargetCapacityDirection] = None
        self._cached_deployment_snapshot: Optional[DeploymentSnapshot] = None
        self._decision_history: List[_DecisionRecord] = []

    def register(self, info: DeploymentInfo, curr_target_num_replicas: int) -> int:
        """Registers an autoscaling deployment's info.

        Returns the number of replicas the target should be set to.
        """

        config = info.deployment_config.autoscaling_config
        if (
            self._deployment_info is None or self._deployment_info.config_changed(info)
        ) and config.initial_replicas is not None:
            target_num_replicas = config.initial_replicas
        else:
            target_num_replicas = curr_target_num_replicas

        self._deployment_info = info
        self._config = config
        self._policy = self._config.get_policy()
        self._target_capacity = info.target_capacity
        self._target_capacity_direction = info.target_capacity_direction
        self._policy_state = {}

        return self.apply_bounds(target_num_replicas)

    def on_replica_stopped(self, replica_id: ReplicaID):
        if replica_id in self._replica_requests:
            del self._replica_requests[replica_id]

    def get_num_replicas_lower_bound(self) -> int:
        if self._config.initial_replicas is not None and (
            self._target_capacity_direction == TargetCapacityDirection.UP
        ):
            return get_capacity_adjusted_num_replicas(
                self._config.initial_replicas,
                self._target_capacity,
            )
        else:
            return get_capacity_adjusted_num_replicas(
                self._config.min_replicas,
                self._target_capacity,
            )

    def get_num_replicas_upper_bound(self) -> int:
        return get_capacity_adjusted_num_replicas(
            self._config.max_replicas,
            self._target_capacity,
        )

    def update_running_replica_ids(self, running_replicas: List[ReplicaID]):
        """Update cached set of running replica IDs for this deployment."""
        self._running_replicas = running_replicas

    def is_within_bounds(self, num_replicas_running_at_target_version: int):
        """Whether or not this deployment is within the autoscaling bounds.

        Returns: True if the number of running replicas for the current
            deployment version is within the autoscaling bounds. False
            otherwise.
        """

        return (
            self.apply_bounds(num_replicas_running_at_target_version)
            == num_replicas_running_at_target_version
        )

    def apply_bounds(self, num_replicas: int) -> int:
        """Clips a replica count with current autoscaling bounds.

        This takes into account target capacity.
        """

        return max(
            self.get_num_replicas_lower_bound(),
            min(self.get_num_replicas_upper_bound(), num_replicas),
        )

    def record_request_metrics_for_replica(
        self, replica_metric_report: ReplicaMetricReport
    ) -> None:
        """Records average number of ongoing requests at a replica."""

        replica_id = replica_metric_report.replica_id
        send_timestamp = replica_metric_report.timestamp
        if (
            replica_id not in self._replica_requests
            or send_timestamp > self._replica_requests[replica_id].timestamp
        ):
            self._replica_requests[replica_id] = replica_metric_report

    def record_request_metrics_for_handle(
        self,
        handle_metric_report: HandleMetricReport,
    ) -> None:
        """Records average number of queued and running requests at a handle for this
        deployment.
        """
        handle_id = handle_metric_report.handle_id
        send_timestamp = handle_metric_report.timestamp
        if (
            handle_id not in self._handle_requests
            or send_timestamp > self._handle_requests[handle_id].timestamp
        ):
            self._handle_requests[handle_id] = handle_metric_report

    def drop_stale_handle_metrics(self, alive_serve_actor_ids: Set[str]) -> None:
        """Drops handle metrics that are no longer valid.

        This includes handles that live on Serve Proxy or replica actors
        that have died AND handles from which the controller hasn't
        received an update for too long.
        """

        timeout_s = max(
            2 * self._config.metrics_interval_s,
            RAY_SERVE_MIN_HANDLE_METRICS_TIMEOUT_S,
        )
        for handle_id, handle_metric in list(self._handle_requests.items()):
            # Drop metrics for handles that are on Serve proxy/replica
            # actors that have died
            if (
                handle_metric.is_serve_component_source
                and handle_metric.actor_id is not None
                and handle_metric.actor_id not in alive_serve_actor_ids
            ):
                del self._handle_requests[handle_id]
                if handle_metric.total_requests > 0:
                    logger.debug(
                        f"Dropping metrics for handle '{handle_id}' because the Serve "
                        f"actor it was on ({handle_metric.actor_id}) is no longer "
                        f"alive. It had {handle_metric.total_requests} ongoing requests"
                    )
            # Drop metrics for handles that haven't sent an update in a while.
            # This is expected behavior for handles that were on replicas or
            # proxies that have been shut down.
            elif time.time() - handle_metric.timestamp >= timeout_s:
                del self._handle_requests[handle_id]
                if handle_metric.total_requests > 0:
                    actor_id = handle_metric.actor_id
                    actor_info = f"on actor '{actor_id}' " if actor_id else ""
                    logger.info(
                        f"Dropping stale metrics for handle '{handle_id}' {actor_info}"
                        f"because no update was received for {timeout_s:.1f}s. "
                        f"Ongoing requests was: {handle_metric.total_requests}."
                    )

    def get_decision_num_replicas(
        self, curr_target_num_replicas: int, _skip_bound_check: bool = False
    ) -> int:
        """Decide the target number of replicas to autoscale to.

        The decision is based off of the number of requests received
        for this deployment. After the decision number of replicas is
        returned by the policy, it is then bounded by the bounds min
        and max adjusted by the target capacity and returned. If
        `_skip_bound_check` is True, then the bounds are not applied.
        """

        total_requests = self.get_total_num_requests()
        ctx: AutoscalingContext = AutoscalingContext(
            deployment_id=self._deployment_id,
            deployment_name=self._deployment_id.name,
            app_name=self._deployment_id.app_name,
            current_num_replicas=len(self._running_replicas),
            target_num_replicas=curr_target_num_replicas,
            running_replicas=self._running_replicas,
            total_num_requests=total_requests,
            capacity_adjusted_min_replicas=self.get_num_replicas_lower_bound(),
            capacity_adjusted_max_replicas=self.get_num_replicas_upper_bound(),
            policy_state=self._policy_state.copy(),
            current_time=time.time(),
            config=self._config,
            queued_requests=None,
            requests_per_replica=None,
            aggregated_metrics=None,
            raw_metrics=None,
            last_scale_up_time=None,
            last_scale_down_time=None,
        )

        decision_num_replicas, self._policy_state = self._policy(ctx)

        if _skip_bound_check:
            target_for_record = decision_num_replicas
        else:
            target_for_record = self.apply_bounds(decision_num_replicas)

        self._decision_history.append(
            _DecisionRecord(
                timestamp_s=time.strftime("%Y-%m-%dT%H:%M:%SZ", time.gmtime()),
                prev_num_replicas=int(ctx.current_num_replicas),
                curr_num_replicas=int(target_for_record),
                reason=f"current={ctx.current_num_replicas}, target={target_for_record}",
                policy=getattr(self._config, "name", None),
            )
        )
        if len(self._decision_history) > AUTOSCALER_SUMMARIZER_DECISION_HISTORY_MAX:
            self._decision_history = self._decision_history[
                -AUTOSCALER_SUMMARIZER_DECISION_HISTORY_MAX:
            ]

        self._cached_deployment_snapshot = self._create_deployment_snapshot(
            ctx=ctx,
            target_replicas=target_for_record,
        )
        return target_for_record

    def get_recent_decisions(self) -> List[_DecisionRecord]:
        return self._decision_history

    def get_total_num_requests(self) -> float:
        """Get average total number of requests aggregated over the past
        `look_back_period_s` number of seconds.

        If there are 0 running replicas, then returns the total number
        of requests queued at handles

        This code assumes that the metrics are either emmited on handles
        or on replicas, but not both. Its the responsibility of the writer
        to ensure enclusivity of the metrics.
        """

        total_requests = 0

        for id in self._running_replicas:
            if id in self._replica_requests:
                total_requests += self._replica_requests[id].aggregated_metrics.get(
                    RUNNING_REQUESTS_KEY
                )

        metrics_collected_on_replicas = total_requests > 0
        for handle_metric in self._handle_requests.values():
            total_requests += handle_metric.queued_requests

            if not metrics_collected_on_replicas:
                for replica_id in self._running_replicas:
                    if replica_id in handle_metric.aggregated_metrics.get(
                        RUNNING_REQUESTS_KEY
                    ):
                        total_requests += handle_metric.aggregated_metrics.get(
                            RUNNING_REQUESTS_KEY
                        ).get(replica_id)

        return total_requests

    def _create_deployment_snapshot(
        self,
        *,
        ctx: AutoscalingContext,
        target_replicas: int,
    ) -> DeploymentSnapshot:
        """Create a fully-populated DeploymentSnapshot using data already available in
        AutoscalingState and the provided context.
        """
        current_replicas = ctx.current_num_replicas
        min_replicas = ctx.capacity_adjusted_min_replicas
        max_replicas = ctx.capacity_adjusted_max_replicas

        # Aggregate queued requests (best-effort)
        if self._handle_requests:
            queued_requests = sum(
                h.queued_requests for h in self._handle_requests.values()
            )
        else:
            queued_requests = 0.0

        timestamps = [r.timestamp for r in self._replica_requests.values()]
        timestamps.extend(h.timestamp for h in self._handle_requests.values())
        if timestamps:
            time_since_last_collected_metrics_s = time.time() - max(timestamps)
        else:
            time_since_last_collected_metrics_s = None

        # Derive scaling status from current vs target
        if target_replicas > current_replicas:
            scaling_status_raw = "UPSCALING"
        elif target_replicas < current_replicas:
            scaling_status_raw = "DOWNSCALING"
        else:
            scaling_status_raw = "STABLE"
        scaling_status = DeploymentSnapshot.format_scaling_status(scaling_status_raw)

        look_back_period_s = getattr(self._config, "look_back_period_s", None)
        metrics_health = DeploymentSnapshot.format_metrics_health_text(
            time_since_last_collected_metrics_s=(
                None
                if time_since_last_collected_metrics_s is None
                else float(time_since_last_collected_metrics_s)
            ),
            look_back_period_s=look_back_period_s,
        )

        decisions_summary = DeploymentSnapshot.summarize_decisions(
            self._decision_history
        )

        return DeploymentSnapshot(
            timestamp_s=time.strftime("%Y-%m-%dT%H:%M:%SZ", time.gmtime()),
            app=self._deployment_id.app_name,
            deployment=self._deployment_id.name,
            current_replicas=int(current_replicas),
            target_replicas=int(target_replicas),
            min_replicas=int(min_replicas) if min_replicas is not None else None,
            max_replicas=int(max_replicas) if max_replicas is not None else None,
            scaling_status=scaling_status,
            policy=getattr(self._config, "name", "default"),
            look_back_period_s=look_back_period_s,
            queued_requests=float(queued_requests),
            total_requests=float(ctx.total_num_requests),
            metrics_health=metrics_health,
            errors=[],
            decisions=decisions_summary,
        )

    def get_deployment_snapshot(self) -> Optional[DeploymentSnapshot]:
        """
        Return the cached deployment snapshot if available.
        """
        return self._cached_deployment_snapshot


class AutoscalingStateManager:
    """Manages all things autoscaling related.

    Keeps track of request metrics for each deployment and decides on
    the target number of replicas to autoscale to based on those metrics.
    """

    def __init__(self):
        self._autoscaling_states: Dict[DeploymentID, AutoscalingState] = {}

    def register_deployment(
        self,
        deployment_id: DeploymentID,
        info: DeploymentInfo,
        curr_target_num_replicas: int,
    ) -> int:
        """Register autoscaling deployment info."""
        assert info.deployment_config.autoscaling_config
        if deployment_id not in self._autoscaling_states:
            self._autoscaling_states[deployment_id] = AutoscalingState(deployment_id)
        return self._autoscaling_states[deployment_id].register(
            info, curr_target_num_replicas
        )

    def deregister_deployment(self, deployment_id: DeploymentID):
        """Remove deployment from tracking."""
        self._autoscaling_states.pop(deployment_id, None)

    def update_running_replica_ids(
        self, deployment_id: DeploymentID, running_replicas: List[ReplicaID]
    ):
        self._autoscaling_states[deployment_id].update_running_replica_ids(
            running_replicas
        )

    def on_replica_stopped(self, replica_id: ReplicaID):
        deployment_id = replica_id.deployment_id
        if deployment_id in self._autoscaling_states:
            self._autoscaling_states[deployment_id].on_replica_stopped(replica_id)

    def get_metrics(self) -> Dict[DeploymentID, float]:
        return {
            deployment_id: self.get_total_num_requests(deployment_id)
            for deployment_id in self._autoscaling_states
        }

    def get_target_num_replicas(
        self, deployment_id: DeploymentID, curr_target_num_replicas: int
    ) -> int:
        return self._autoscaling_states[deployment_id].get_decision_num_replicas(
            curr_target_num_replicas=curr_target_num_replicas,
        )

    def get_total_num_requests(self, deployment_id: DeploymentID) -> float:
        return self._autoscaling_states[deployment_id].get_total_num_requests()

    def is_within_bounds(
        self, deployment_id: DeploymentID, num_replicas_running_at_target_version: int
    ) -> bool:
        return self._autoscaling_states[deployment_id].is_within_bounds(
            num_replicas_running_at_target_version
        )

    def record_request_metrics_for_replica(
        self, replica_metric_report: ReplicaMetricReport
    ) -> None:
        deployment_id = replica_metric_report.replica_id.deployment_id
        # Defensively guard against delayed replica metrics arriving
        # after the deployment's been deleted
        if deployment_id in self._autoscaling_states:
            self._autoscaling_states[deployment_id].record_request_metrics_for_replica(
                replica_metric_report
            )

    def record_request_metrics_for_handle(
        self,
        handle_metric_report: HandleMetricReport,
    ) -> None:
        """Update request metric for a specific handle."""

        deployment_id = handle_metric_report.deployment_id
        if deployment_id in self._autoscaling_states:
            self._autoscaling_states[deployment_id].record_request_metrics_for_handle(
                handle_metric_report
            )

    def drop_stale_handle_metrics(self, alive_serve_actor_ids: Set[str]) -> None:
        """Drops handle metrics that are no longer valid.

        This includes handles that live on Serve Proxy or replica actors
        that have died AND handles from which the controller hasn't
        received an update for too long.
        """

        for autoscaling_state in self._autoscaling_states.values():
            autoscaling_state.drop_stale_handle_metrics(alive_serve_actor_ids)

    def get_deployment_snapshot(
        self, deployment_id: DeploymentID
    ) -> Optional[DeploymentSnapshot]:
        state = self._autoscaling_states.get(deployment_id)
        return state.get_deployment_snapshot() if state else None

    def get_recent_decisions(self, deployment_id: DeploymentID):
        state = self._autoscaling_states.get(deployment_id)
        return state.get_recent_decisions() if state else []<|MERGE_RESOLUTION|>--- conflicted
+++ resolved
@@ -6,11 +6,8 @@
 from ray.serve._private.common import (
     RUNNING_REQUESTS_KEY,
     DeploymentID,
-<<<<<<< HEAD
     DeploymentSnapshot,
-=======
     HandleMetricReport,
->>>>>>> ef7169a7
     ReplicaID,
     ReplicaMetricReport,
     TargetCapacityDirection,
@@ -27,66 +24,6 @@
 
 
 @dataclass
-<<<<<<< HEAD
-class HandleMetricReport:
-    """Report from a deployment handle on queued and ongoing requests.
-
-    Args:
-        actor_id: If the deployment handle (from which this metric was
-            sent) lives on an actor, the actor ID of that actor.
-        handle_source: Describes what kind of entity holds this
-            deployment handle: a Serve proxy, a Serve replica, or
-            unknown.
-        queued_requests: The current number of queued requests at the
-            handle, i.e. requests that haven't been assigned to any
-            replica yet.
-        running_requests: A map of replica ID to the average number of
-            requests, assigned through the handle, running at that
-            replica.
-        timestamp: The time at which this report was received.
-    """
-
-    actor_id: Optional[str]
-    handle_source: DeploymentHandleSource
-    queued_requests: float
-    running_requests: Dict[ReplicaID, float]
-    timestamp: float
-
-    @property
-    def total_requests(self) -> float:
-        """Total number of queued and running requests."""
-        return self.queued_requests + sum(self.running_requests.values())
-
-    @property
-    def is_serve_component_source(self) -> bool:
-        """Whether the handle source is a Serve actor.
-
-        More specifically, this returns whether a Serve actor tracked
-        by the controller holds the deployment handle that sent this
-        report. If the deployment handle lives on a driver, a Ray task,
-        or an actor that's not a Serve replica, then this returns False.
-        """
-        return self.handle_source in [
-            DeploymentHandleSource.PROXY,
-            DeploymentHandleSource.REPLICA,
-        ]
-
-
-@dataclass
-class ReplicaMetricReport:
-    """Report from a replica on ongoing requests.
-
-    Args:
-        running_requests: Average number of running requests at the
-            replica.
-        timestamp: The time at which this report was received.
-    """
-
-    running_requests: float
-    timestamp: float
-
-
-@dataclass
 class _DecisionRecord:
     timestamp_s: str
     prev_num_replicas: int
@@ -96,8 +33,6 @@
 
 
 @dataclass
-=======
->>>>>>> ef7169a7
 class AutoscalingContext:
     """Rich context provided to custom autoscaling policies."""
 
