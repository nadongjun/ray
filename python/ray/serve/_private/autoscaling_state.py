--- conflicted
+++ resolved
@@ -1,10 +1,6 @@
 import logging
 import time
-<<<<<<< HEAD
-from collections import deque
-=======
-from collections import defaultdict
->>>>>>> a47557eb
+from collections import defaultdict, deque
 from dataclasses import dataclass
 from typing import Any, Deque, Dict, List, Optional, Set
 
@@ -185,12 +181,8 @@
             replica_id not in self._replica_metrics
             or send_timestamp > self._replica_metrics[replica_id].timestamp
         ):
-<<<<<<< HEAD
-            self._replica_requests[replica_id] = replica_metric_report
             self._latest_metrics_timestamp = send_timestamp
-=======
             self._replica_metrics[replica_id] = replica_metric_report
->>>>>>> a47557eb
 
     def record_request_metrics_for_handle(
         self,
@@ -342,7 +334,6 @@
 
         return total_requests
 
-<<<<<<< HEAD
     def _create_deployment_snapshot(
         self,
         *,
@@ -417,7 +408,7 @@
         Return the cached deployment snapshot if available.
         """
         return self._cached_deployment_snapshot
-=======
+
     def get_replica_metrics(self, agg_func: str) -> Dict[ReplicaID, List[Any]]:
         """Get the raw replica metrics dict."""
         # arcyleung TODO: pass agg_func from autoscaling policy https://github.com/ray-project/ray/pull/51905
@@ -430,7 +421,6 @@
                     metric_values[k].append(v)
 
         return metric_values
->>>>>>> a47557eb
 
 
 class AutoscalingStateManager:
