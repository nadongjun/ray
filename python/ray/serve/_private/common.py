import json
from dataclasses import asdict, dataclass, field
from enum import Enum
from typing import Any, Awaitable, Callable, Dict, List, Optional, Sequence

from starlette.types import Scope

import ray
from ray.actor import ActorHandle
from ray.serve._private.constants import (
    AUTOSCALER_SUMMARIZER_DECISION_LIMIT,
    SERVE_DEFAULT_APP_NAME,
    SERVE_NAMESPACE,
)
from ray.serve.generated.serve_pb2 import (
    DeploymentStatus as DeploymentStatusProto,
    DeploymentStatusInfo as DeploymentStatusInfoProto,
    DeploymentStatusTrigger as DeploymentStatusTriggerProto,
)
from ray.serve.grpc_util import RayServegRPCContext
from ray.util.annotations import PublicAPI

REPLICA_ID_FULL_ID_STR_PREFIX = "SERVE_REPLICA::"


@dataclass(frozen=True)
class DeploymentID:
    name: str
    app_name: str = SERVE_DEFAULT_APP_NAME

    def to_replica_actor_class_name(self):
        return f"ServeReplica:{self.app_name}:{self.name}"

    def __str__(self):
        return f"Deployment(name='{self.name}', app='{self.app_name}')"

    def __repr__(self):
        return str(self)


@PublicAPI(stability="alpha")
@dataclass(frozen=True)
class ReplicaID:
    """A unique identifier for a replica."""

    unique_id: str
    """A unique identifier for the replica within the deployment."""

    deployment_id: DeploymentID
    """The deployment this replica belongs to."""

    def to_full_id_str(self) -> str:
        s = f"{self.deployment_id.name}#{self.unique_id}"
        if self.deployment_id.app_name:
            s = f"{self.deployment_id.app_name}#{s}"

        return f"{REPLICA_ID_FULL_ID_STR_PREFIX}{s}"

    @staticmethod
    def is_full_id_str(s: str) -> bool:
        return s.startswith(REPLICA_ID_FULL_ID_STR_PREFIX)

    @classmethod
    def from_full_id_str(cls, s: str):
        assert cls.is_full_id_str(s)

        parsed = s[len(REPLICA_ID_FULL_ID_STR_PREFIX) :].split("#")
        if len(parsed) == 3:
            app_name, deployment_name, unique_id = parsed
        elif len(parsed) == 2:
            app_name = ""
            deployment_name, unique_id = parsed
        else:
            raise ValueError(
                f"Given replica ID string {s} didn't match expected pattern, "
                "ensure it has either two or three fields with delimiter '#'."
            )

        return cls(
            unique_id,
            deployment_id=DeploymentID(name=deployment_name, app_name=app_name),
        )

    def __repr__(self) -> str:
        return str(self)

    def __str__(self) -> str:
        """Returns a human-readable string.

        This is used in user-facing log messages, so take care when updating it.
        """
        return (
            f"Replica("
            f"id='{self.unique_id}', "
            f"deployment='{self.deployment_id.name}', "
            f"app='{self.deployment_id.app_name}'"
            ")"
        )


NodeId = str
Duration = float
ApplicationName = str


@dataclass
class EndpointInfo:
    route: str
    app_is_cross_language: bool = False


# Keep in sync with ServeReplicaState in dashboard/client/src/type/serve.ts
class ReplicaState(str, Enum):
    STARTING = "STARTING"
    UPDATING = "UPDATING"
    RECOVERING = "RECOVERING"
    RUNNING = "RUNNING"
    STOPPING = "STOPPING"
    PENDING_MIGRATION = "PENDING_MIGRATION"


class DeploymentStatus(str, Enum):
    UPDATING = "UPDATING"
    HEALTHY = "HEALTHY"
    UNHEALTHY = "UNHEALTHY"
    DEPLOY_FAILED = "DEPLOY_FAILED"
    UPSCALING = "UPSCALING"
    DOWNSCALING = "DOWNSCALING"


class DeploymentStatusTrigger(str, Enum):
    """Explains how a deployment reached its current DeploymentStatus."""

    UNSPECIFIED = "UNSPECIFIED"
    CONFIG_UPDATE_STARTED = "CONFIG_UPDATE_STARTED"
    CONFIG_UPDATE_COMPLETED = "CONFIG_UPDATE_COMPLETED"
    UPSCALE_COMPLETED = "UPSCALE_COMPLETED"
    DOWNSCALE_COMPLETED = "DOWNSCALE_COMPLETED"
    AUTOSCALING = "AUTOSCALING"
    REPLICA_STARTUP_FAILED = "REPLICA_STARTUP_FAILED"
    HEALTH_CHECK_FAILED = "HEALTH_CHECK_FAILED"
    INTERNAL_ERROR = "INTERNAL_ERROR"
    DELETING = "DELETING"


# Internal Enum used to manage deployment state machine
class DeploymentStatusInternalTrigger(str, Enum):
    HEALTHY = "HEALTHY"
    CONFIG_UPDATE = "CONFIG_UPDATE"
    AUTOSCALE_UP = "AUTOSCALE_UP"
    AUTOSCALE_DOWN = "AUTOSCALE_DOWN"
    # MANUALLY_INCREASE_NUM_REPLICAS and MANUALLY_DECREASE_NUM_REPLICAS are used
    # instead of CONFIG_UPDATE when the config update only scales
    # the number of replicas.
    MANUALLY_INCREASE_NUM_REPLICAS = "MANUALLY_INCREASE_NUM_REPLICAS"
    MANUALLY_DECREASE_NUM_REPLICAS = "MANUALLY_DECREASE_NUM_REPLICAS"
    REPLICA_STARTUP_FAILED = "REPLICA_STARTUP_FAILED"
    HEALTH_CHECK_FAILED = "HEALTH_CHECK_FAILED"
    INTERNAL_ERROR = "INTERNAL_ERROR"
    DELETE = "DELETE"


# List of states in ranked order.
#
# Each ranked state has the format of a tuple with either 1 or 2 items.
# If 1 item: contains a single DeploymentStatus, representing states with
#     that DeploymentStatus and any DeploymentStatusTrigger.
# If 2 items: tuple contains a DeploymentStatus and a DeploymentStatusTrigger,
#     representing a state with that status and status trigger.
DEPLOYMENT_STATUS_RANKING_ORDER = {
    # Status ranking order is defined in a following fashion:
    #   0. (Highest) State signaling a deploy failure.
    (DeploymentStatus.DEPLOY_FAILED,): 0,
    #   1. State signaling any non-deploy failures in the system.
    (DeploymentStatus.UNHEALTHY,): 1,
    #   2. States signaling the user updated the configuration.
    (DeploymentStatus.UPDATING,): 2,
    (DeploymentStatus.UPSCALING, DeploymentStatusTrigger.CONFIG_UPDATE_STARTED): 2,
    (
        DeploymentStatus.DOWNSCALING,
        DeploymentStatusTrigger.CONFIG_UPDATE_STARTED,
    ): 2,
    #   3. Steady state or autoscaling.
    (DeploymentStatus.UPSCALING, DeploymentStatusTrigger.AUTOSCALING): 3,
    (DeploymentStatus.DOWNSCALING, DeploymentStatusTrigger.AUTOSCALING): 3,
    (DeploymentStatus.HEALTHY,): 3,
}


@dataclass(eq=True)
class DeploymentStatusInfo:
    name: str
    status: DeploymentStatus
    status_trigger: DeploymentStatusTrigger
    message: str = ""

    @property
    def rank(self) -> int:
        """Get priority of state based on ranking_order().

        The ranked order indicates what the status should be of a
        hierarchically "higher" resource when derived from a group of
        `DeploymentStatusInfo` sub-resources.
        """

        if (self.status,) in DEPLOYMENT_STATUS_RANKING_ORDER:
            return DEPLOYMENT_STATUS_RANKING_ORDER[(self.status,)]
        elif (self.status, self.status_trigger) in DEPLOYMENT_STATUS_RANKING_ORDER:
            return DEPLOYMENT_STATUS_RANKING_ORDER[(self.status, self.status_trigger)]

    def debug_string(self):
        return json.dumps(asdict(self), indent=4)

    def _updated_copy(
        self,
        status: DeploymentStatus = None,
        status_trigger: DeploymentStatusTrigger = None,
        message: str = "",
    ):
        """Returns a copy of the current object with the passed in kwargs updated."""

        return DeploymentStatusInfo(
            name=self.name,
            status=status if status else self.status,
            status_trigger=status_trigger if status_trigger else self.status_trigger,
            message=message,
        )

    def update_message(self, message: str):
        return self._updated_copy(message=message)

    def handle_transition(
        self,
        trigger: DeploymentStatusInternalTrigger,
        message: str = "",
    ) -> "DeploymentStatusInfo":
        """Handles a transition from the current state to the next state.

        Args:
            trigger: An internal trigger that determines the state
                transition. This is the new incoming trigger causing the
                transition.
            message: The message to set in status info.

        Returns:
            New instance of DeploymentStatusInfo representing the
            next state to transition to.
        """

        # If there was an unexpected internal error during reconciliation, set
        # status to unhealthy immediately and return
        if trigger == DeploymentStatusInternalTrigger.INTERNAL_ERROR:
            return self._updated_copy(
                status=DeploymentStatus.UNHEALTHY,
                status_trigger=DeploymentStatusTrigger.INTERNAL_ERROR,
                message=message,
            )

        # If deployment is being deleted, set status immediately and return
        elif trigger == DeploymentStatusInternalTrigger.DELETE:
            return self._updated_copy(
                status=DeploymentStatus.UPDATING,
                status_trigger=DeploymentStatusTrigger.DELETING,
                message=message,
            )

        # Otherwise, go through normal state machine transitions
        elif self.status == DeploymentStatus.UPDATING:
            # Finished updating configuration and transition to healthy
            if trigger == DeploymentStatusInternalTrigger.HEALTHY:
                return self._updated_copy(
                    status=DeploymentStatus.HEALTHY,
                    status_trigger=DeploymentStatusTrigger.CONFIG_UPDATE_COMPLETED,
                    message=message,
                )

            # A new configuration has been deployed before deployment
            # has finished updating
            elif trigger == DeploymentStatusInternalTrigger.CONFIG_UPDATE:
                return self._updated_copy(
                    status=DeploymentStatus.UPDATING,
                    status_trigger=DeploymentStatusTrigger.CONFIG_UPDATE_STARTED,
                    message=message,
                )

            # Autoscaling.
            elif trigger == DeploymentStatusInternalTrigger.AUTOSCALE_UP:
                return self._updated_copy(
                    status=DeploymentStatus.UPSCALING,
                    status_trigger=DeploymentStatusTrigger.AUTOSCALING,
                    message=message,
                )
            elif trigger == DeploymentStatusInternalTrigger.AUTOSCALE_DOWN:
                return self._updated_copy(
                    status=DeploymentStatus.DOWNSCALING,
                    status_trigger=DeploymentStatusTrigger.AUTOSCALING,
                    message=message,
                )

            # Manually increasing or decreasing num replicas does not
            # change the status while deployment is still updating.
            elif trigger in {
                DeploymentStatusInternalTrigger.MANUALLY_INCREASE_NUM_REPLICAS,
                DeploymentStatusInternalTrigger.MANUALLY_DECREASE_NUM_REPLICAS,
            }:
                return self

            # Failures occurred while a deployment was being updated
            elif trigger == DeploymentStatusInternalTrigger.HEALTH_CHECK_FAILED:
                return self._updated_copy(
                    status=DeploymentStatus.DEPLOY_FAILED,
                    status_trigger=DeploymentStatusTrigger.HEALTH_CHECK_FAILED,
                    message=message,
                )
            elif trigger == DeploymentStatusInternalTrigger.REPLICA_STARTUP_FAILED:
                return self._updated_copy(
                    status=DeploymentStatus.DEPLOY_FAILED,
                    status_trigger=DeploymentStatusTrigger.REPLICA_STARTUP_FAILED,
                    message=message,
                )

        elif self.status in {DeploymentStatus.UPSCALING, DeploymentStatus.DOWNSCALING}:
            # Failures occurred while upscaling/downscaling
            if trigger == DeploymentStatusInternalTrigger.HEALTH_CHECK_FAILED:
                return self._updated_copy(
                    status=DeploymentStatus.UNHEALTHY,
                    status_trigger=DeploymentStatusTrigger.HEALTH_CHECK_FAILED,
                    message=message,
                )
            elif trigger == DeploymentStatusInternalTrigger.REPLICA_STARTUP_FAILED:
                return self._updated_copy(
                    status=DeploymentStatus.UNHEALTHY,
                    status_trigger=DeploymentStatusTrigger.REPLICA_STARTUP_FAILED,
                    message=message,
                )
            # Deployment transitions to healthy
            elif trigger == DeploymentStatusInternalTrigger.HEALTHY:
                return self._updated_copy(
                    status=DeploymentStatus.HEALTHY,
                    status_trigger=DeploymentStatusTrigger.UPSCALE_COMPLETED
                    if self.status == DeploymentStatus.UPSCALING
                    else DeploymentStatusTrigger.DOWNSCALE_COMPLETED,
                    message=message,
                )

            # Configuration is updated before scaling is finished
            elif trigger == DeploymentStatusInternalTrigger.CONFIG_UPDATE:
                return self._updated_copy(
                    status=DeploymentStatus.UPDATING,
                    status_trigger=DeploymentStatusTrigger.CONFIG_UPDATE_STARTED,
                    message=message,
                )

            elif self.status_trigger == DeploymentStatusTrigger.AUTOSCALING:
                # Upscale replicas before previous autoscaling has finished
                if trigger == DeploymentStatusInternalTrigger.AUTOSCALE_UP:
                    return self._updated_copy(
                        status=DeploymentStatus.UPSCALING,
                        message=message,
                    )
                # Downscale replicas before previous autoscaling has finished
                elif trigger == DeploymentStatusInternalTrigger.AUTOSCALE_DOWN:
                    return self._updated_copy(
                        status=DeploymentStatus.DOWNSCALING,
                        message=message,
                    )
                # Manually upscale replicas with config update before previous autoscaling has finished
                elif (
                    trigger
                    == DeploymentStatusInternalTrigger.MANUALLY_INCREASE_NUM_REPLICAS
                ):
                    return self._updated_copy(
                        status=DeploymentStatus.UPSCALING,
                        status_trigger=DeploymentStatusTrigger.CONFIG_UPDATE_STARTED,
                        message=message,
                    )
                # Manually downscale replicas with config update before previous autoscaling has finished
                elif (
                    trigger
                    == DeploymentStatusInternalTrigger.MANUALLY_DECREASE_NUM_REPLICAS
                ):
                    return self._updated_copy(
                        status=DeploymentStatus.DOWNSCALING,
                        status_trigger=DeploymentStatusTrigger.CONFIG_UPDATE_STARTED,
                        message=message,
                    )

            elif self.status_trigger == DeploymentStatusTrigger.CONFIG_UPDATE_STARTED:
                # Upscale replicas before previous config update has finished
                if (
                    trigger
                    == DeploymentStatusInternalTrigger.MANUALLY_INCREASE_NUM_REPLICAS
                ):
                    return self._updated_copy(
                        status=DeploymentStatus.UPSCALING, message=message
                    )

                # Downscale replicas before previous config update has finished
                elif (
                    trigger
                    == DeploymentStatusInternalTrigger.MANUALLY_DECREASE_NUM_REPLICAS
                ):
                    return self._updated_copy(
                        status=DeploymentStatus.DOWNSCALING, message=message
                    )

        elif self.status == DeploymentStatus.HEALTHY:
            # Deployment remains healthy
            if trigger == DeploymentStatusInternalTrigger.HEALTHY:
                return self

            # New configuration is deployed
            elif trigger == DeploymentStatusInternalTrigger.CONFIG_UPDATE:
                return self._updated_copy(
                    status=DeploymentStatus.UPDATING,
                    status_trigger=DeploymentStatusTrigger.CONFIG_UPDATE_STARTED,
                    message=message,
                )

            # Manually scaling / autoscaling num replicas
            elif (
                trigger
                == DeploymentStatusInternalTrigger.MANUALLY_INCREASE_NUM_REPLICAS
            ):
                return self._updated_copy(
                    status=DeploymentStatus.UPSCALING,
                    status_trigger=DeploymentStatusTrigger.CONFIG_UPDATE_STARTED,
                    message=message,
                )
            elif (
                trigger
                == DeploymentStatusInternalTrigger.MANUALLY_DECREASE_NUM_REPLICAS
            ):
                return self._updated_copy(
                    status=DeploymentStatus.DOWNSCALING,
                    status_trigger=DeploymentStatusTrigger.CONFIG_UPDATE_STARTED,
                    message=message,
                )
            elif trigger == DeploymentStatusInternalTrigger.AUTOSCALE_UP:
                return self._updated_copy(
                    status=DeploymentStatus.UPSCALING,
                    status_trigger=DeploymentStatusTrigger.AUTOSCALING,
                    message=message,
                )
            elif trigger == DeploymentStatusInternalTrigger.AUTOSCALE_DOWN:
                return self._updated_copy(
                    status=DeploymentStatus.DOWNSCALING,
                    status_trigger=DeploymentStatusTrigger.AUTOSCALING,
                    message=message,
                )

            # Health check for one or more replicas has failed
            elif trigger == DeploymentStatusInternalTrigger.HEALTH_CHECK_FAILED:
                return self._updated_copy(
                    status=DeploymentStatus.UNHEALTHY,
                    status_trigger=DeploymentStatusTrigger.HEALTH_CHECK_FAILED,
                    message=message,
                )

        elif self.status == DeploymentStatus.UNHEALTHY:
            # The deployment recovered
            if trigger == DeploymentStatusInternalTrigger.HEALTHY:
                return self._updated_copy(
                    status=DeploymentStatus.HEALTHY,
                    status_trigger=DeploymentStatusTrigger.UNSPECIFIED,
                    message=message,
                )

            # A new configuration is being deployed.
            elif trigger == DeploymentStatusInternalTrigger.CONFIG_UPDATE:
                return self._updated_copy(
                    status=DeploymentStatus.UPDATING,
                    status_trigger=DeploymentStatusTrigger.CONFIG_UPDATE_STARTED,
                    message=message,
                )

            # Old failures keep getting triggered, or new failures occurred.
            elif trigger == DeploymentStatusInternalTrigger.HEALTH_CHECK_FAILED:
                return self._updated_copy(
                    status=DeploymentStatus.UNHEALTHY,
                    status_trigger=DeploymentStatusTrigger.HEALTH_CHECK_FAILED,
                    message=message,
                )
            elif trigger == DeploymentStatusInternalTrigger.REPLICA_STARTUP_FAILED:
                return self._updated_copy(
                    status=DeploymentStatus.UNHEALTHY,
                    status_trigger=DeploymentStatusTrigger.REPLICA_STARTUP_FAILED,
                    message=message,
                )

        elif self.status == DeploymentStatus.DEPLOY_FAILED:
            # The deployment recovered
            if trigger == DeploymentStatusInternalTrigger.HEALTHY:
                return self._updated_copy(
                    status=DeploymentStatus.HEALTHY,
                    status_trigger=DeploymentStatusTrigger.UNSPECIFIED,
                    message=message,
                )

            # A new configuration is being deployed.
            elif trigger == DeploymentStatusInternalTrigger.CONFIG_UPDATE:
                return self._updated_copy(
                    status=DeploymentStatus.UPDATING,
                    status_trigger=DeploymentStatusTrigger.CONFIG_UPDATE_STARTED,
                    message=message,
                )

            # Old failures keep getting triggered, or new failures occurred.
            elif trigger == DeploymentStatusInternalTrigger.HEALTH_CHECK_FAILED:
                return self._updated_copy(
                    status=DeploymentStatus.DEPLOY_FAILED,
                    status_trigger=DeploymentStatusTrigger.HEALTH_CHECK_FAILED,
                    message=message,
                )
            elif trigger == DeploymentStatusInternalTrigger.REPLICA_STARTUP_FAILED:
                return self._updated_copy(
                    status=DeploymentStatus.DEPLOY_FAILED,
                    status_trigger=DeploymentStatusTrigger.REPLICA_STARTUP_FAILED,
                    message=message,
                )

        # If it's any other transition, ignore it.
        return self

    def to_proto(self):
        return DeploymentStatusInfoProto(
            name=self.name,
            status=f"DEPLOYMENT_STATUS_{self.status.name}",
            status_trigger=f"DEPLOYMENT_STATUS_TRIGGER_{self.status_trigger.name}",
            message=self.message,
        )

    @classmethod
    def from_proto(cls, proto: DeploymentStatusInfoProto):
        status = DeploymentStatusProto.Name(proto.status)[len("DEPLOYMENT_STATUS_") :]
        status_trigger = DeploymentStatusTriggerProto.Name(proto.status_trigger)[
            len("DEPLOYMENT_STATUS_TRIGGER_") :
        ]
        return cls(
            name=proto.name,
            status=DeploymentStatus(status),
            status_trigger=DeploymentStatusTrigger(status_trigger),
            message=proto.message,
        )


@dataclass(frozen=True)
class RunningReplicaInfo:
    replica_id: ReplicaID
    node_id: Optional[str]
    node_ip: Optional[str]
    availability_zone: Optional[str]
    actor_handle: ActorHandle
    max_ongoing_requests: int
    is_cross_language: bool = False
    multiplexed_model_ids: List[str] = field(default_factory=list)
    routing_stats: Dict[str, Any] = field(default_factory=dict)
    port: Optional[int] = None

    def __post_init__(self):
        # Set hash value when object is constructed.
        # We use _actor_id to hash the ActorHandle object
        # instead of actor_handle itself to make sure
        # it is consistently same actor handle between different
        # object ids.

        hash_val = hash(
            " ".join(
                [
                    self.replica_id.to_full_id_str(),
                    self.node_id if self.node_id else "",
                    str(self.actor_handle._actor_id),
                    str(self.max_ongoing_requests),
                    str(self.is_cross_language),
                    str(self.multiplexed_model_ids),
                    str(self.routing_stats),
                ]
            )
        )

        # RunningReplicaInfo class set frozen=True, this is the hacky way to set
        # new attribute for the class.
        object.__setattr__(self, "_hash", hash_val)

    def __hash__(self):
        return self._hash

    def __eq__(self, other):
        return all(
            [
                isinstance(other, RunningReplicaInfo),
                self._hash == other._hash,
            ]
        )


@dataclass(frozen=True)
class DeploymentTargetInfo:
    is_available: bool
    running_replicas: List[RunningReplicaInfo]


class ServeDeployMode(str, Enum):
    MULTI_APP = "MULTI_APP"


class ServeComponentType(str, Enum):
    REPLICA = "replica"


@dataclass
class RequestRoutingInfo:
    """Information about the request routing.

    It includes deployment name (from ReplicaID), replica tag (from ReplicaID),
    multiplex model ids, and routing stats.
    """

    replica_id: ReplicaID
    multiplexed_model_ids: Optional[List[str]] = None
    routing_stats: Optional[Dict[str, Any]] = None


@dataclass
class gRPCRequest:
    """Sent from the GRPC proxy to replicas on both unary and streaming codepaths."""

    user_request_proto: Any


class RequestProtocol(str, Enum):
    UNDEFINED = "UNDEFINED"
    HTTP = "HTTP"
    GRPC = "gRPC"


class DeploymentHandleSource(str, Enum):
    UNKNOWN = "UNKNOWN"
    PROXY = "PROXY"
    REPLICA = "REPLICA"


@dataclass
class RequestMetadata:
    # request_id can be passed by the client and is only generated by the proxy if the
    # client did not pass it in the headers. It is used for logging across different
    # system. We can not guarantee the uniqueness of its value.
    request_id: str
    # internal_request_id is always generated by the proxy and is used for tracking
    # request objects. We can assume this is always unique between requests.
    internal_request_id: str

    # Method of the user callable to execute.
    call_method: str = "__call__"

    # HTTP route path of the request.
    route: str = ""

    # Application name.
    app_name: str = ""

    # Multiplexed model ID.
    multiplexed_model_id: str = ""

    # If this request expects a streaming response.
    is_streaming: bool = False

    _http_method: str = ""

    # The protocol to serve this request
    _request_protocol: RequestProtocol = RequestProtocol.UNDEFINED

    # Serve's gRPC context associated with this request for getting and setting metadata
    grpc_context: Optional[RayServegRPCContext] = None

    _by_reference: bool = True

    @property
    def is_http_request(self) -> bool:
        return self._request_protocol == RequestProtocol.HTTP

    @property
    def is_grpc_request(self) -> bool:
        return self._request_protocol == RequestProtocol.GRPC


class StreamingHTTPRequest:
    """Sent from the HTTP proxy to replicas on the streaming codepath."""

    def __init__(
        self,
        asgi_scope: Scope,
        *,
        proxy_actor_name: Optional[str] = None,
        receive_asgi_messages: Optional[
            Callable[[RequestMetadata], Awaitable[bytes]]
        ] = None,
    ):
        self._asgi_scope: Scope = asgi_scope

        if proxy_actor_name is None and receive_asgi_messages is None:
            raise ValueError(
                "Either proxy_actor_name or receive_asgi_messages must be provided."
            )

        # If receive_asgi_messages is passed, it'll be called directly.
        # If proxy_actor_name is passed, the actor will be fetched and its
        # `receive_asgi_messages` method will be called.
        self._proxy_actor_name: Optional[str] = proxy_actor_name
        # Need to keep the actor handle cached to avoid "lost reference to actor" error.
        self._cached_proxy_actor: Optional[ActorHandle] = None
        self._receive_asgi_messages: Optional[
            Callable[[RequestMetadata], Awaitable[bytes]]
        ] = receive_asgi_messages

    @property
    def asgi_scope(self) -> Scope:
        return self._asgi_scope

    @property
    def receive_asgi_messages(self) -> Callable[[RequestMetadata], Awaitable[bytes]]:
        if self._receive_asgi_messages is None:
            self._cached_proxy_actor = ray.get_actor(
                self._proxy_actor_name, namespace=SERVE_NAMESPACE
            )
            self._receive_asgi_messages = (
                self._cached_proxy_actor.receive_asgi_messages.remote
            )

        return self._receive_asgi_messages


class TargetCapacityDirection(str, Enum):
    """Determines what direction the target capacity is scaling."""

    UP = "UP"
    DOWN = "DOWN"


@dataclass(frozen=True)
class ReplicaQueueLengthInfo:
    accepted: bool
    num_ongoing_requests: int


@dataclass(frozen=True)
class CreatePlacementGroupRequest:
    bundles: List[Dict[str, float]]
    strategy: str
    target_node_id: str
    name: str
    runtime_env: Optional[str] = None


# This error is used to raise when a by-value DeploymentResponse is converted to an
# ObjectRef.
OBJ_REF_NOT_SUPPORTED_ERROR = RuntimeError(
    "Converting by-value DeploymentResponses to ObjectRefs is not supported. "
    "Use handle.options(_by_reference=True) to enable it."
)

<<<<<<< HEAD

@dataclass(frozen=True)
class AutoscalingDecisionSummary:
    timestamp_s: Optional[str]
    prev_num_replicas: Optional[int]
    curr_num_replicas: Optional[int]
    reason: str


@dataclass(frozen=True)
class DeploymentSnapshot:
    timestamp_s: str
    app: str
    deployment: str
    current_replicas: int
    target_replicas: int
    min_replicas: Optional[int]
    max_replicas: Optional[int]
    scaling_status: str
    policy: str
    look_back_period_s: Optional[float]
    queued_requests: Optional[float]
    total_requests: float
    metrics_health: str
    errors: List[str]
    decisions: List[AutoscalingDecisionSummary]

    def __eq__(self, other: object) -> bool:
        if not isinstance(other, DeploymentSnapshot):
            return False
        return (
            self.app == other.app
            and self.deployment == other.deployment
            and self.current_replicas == other.current_replicas
            and self.target_replicas == other.target_replicas
            and self.min_replicas == other.min_replicas
            and self.max_replicas == other.max_replicas
            and self.scaling_status == other.scaling_status
            and self.total_requests == other.total_requests
        )

    def to_log_dict(self) -> Dict[str, object]:
        return {
            "timestamp_s": self.timestamp_s,
            "app": self.app,
            "deployment": self.deployment,
            "current_replicas": self.current_replicas,
            "target_replicas": self.target_replicas,
            "min": self.min_replicas,
            "max": self.max_replicas,
            "scaling_status": self.scaling_status,
            "policy": self.policy,
            "look_back_period_s": self.look_back_period_s,
            "metrics": {
                "queued_requests": self.queued_requests,
                "total_requests": self.total_requests,
            },
            "metrics_health": self.metrics_health,
            "errors": self.errors,
            "decisions": [
                {
                    "timestamp_s": d.timestamp_s,
                    "from": d.prev_num_replicas,
                    "to": d.curr_num_replicas,
                    "reason": d.reason,
                }
                for d in self.decisions
            ],
        }

    @staticmethod
    def format_scaling_status(scaling_status: str) -> str:
        return {
            "UPSCALING": "scaling up",
            "DOWNSCALING": "scaling down",
            "STABLE": "stable",
        }.get(str(scaling_status), str(scaling_status).lower())

    @staticmethod
    def format_metrics_health_text(
        *,
        time_since_last_collected_metrics_s: Optional[float],
        look_back_period_s: Optional[float],
    ) -> str:
        if time_since_last_collected_metrics_s is None:
            return "unknown"
        return f"{int(time_since_last_collected_metrics_s)}s"

    @staticmethod
    def summarize_decisions(
        decisions: Sequence[Any],
        *,
        limit: int = AUTOSCALER_SUMMARIZER_DECISION_LIMIT,
    ) -> List["AutoscalingDecisionSummary"]:
        """
        Return summaries of the most recent `limit` decisions.
        """
        out: List["AutoscalingDecisionSummary"] = []
        for d in list(decisions)[-limit:]:
            if hasattr(d, "dict"):
                dd = d.dict()
                ts = dd.get("timestamp_s")
                prev_num_replicas = dd.get("prev_num_replicas")
                curr_num_replicas = dd.get("curr_num_replicas")
                reason = dd.get("reason")
            else:
                ts = getattr(d, "timestamp_s", None)
                prev_num_replicas = getattr(d, "prev_num_replicas", None)
                curr_num_replicas = getattr(d, "curr_num_replicas", None)
                reason = getattr(d, "reason", None)

            out.append(
                AutoscalingDecisionSummary(
                    timestamp_s=ts,
                    prev_num_replicas=prev_num_replicas,
                    curr_num_replicas=curr_num_replicas,
                    reason=reason or "",
                )
            )
        return out
=======
RUNNING_REQUESTS_KEY = "running_requests"


@dataclass(order=True)
class TimeStampedValue:
    timestamp: float
    value: float = field(compare=False)


@dataclass
class HandleMetricReport:
    """Report from a deployment handle on queued and ongoing requests.

    Args:
        deployment_id: The deployment ID of the deployment handle.
        handle_id: The handle ID of the deployment handle.
        actor_id: If the deployment handle (from which this metric was
            sent) lives on an actor, the ID of that actor.
        handle_source: Describes what kind of entity holds this
            deployment handle: a Serve proxy, a Serve replica, or
            unknown.
        queued_requests: The current number of queued requests at the
            handle, i.e. requests that haven't been assigned to any
            replica yet.
        aggregated_metrics: A map of metric name to the aggregated value over the past
            look_back_period_s seconds at the handle for each replica.
        metrics: A map of metric name to the list of values running at that handle for each replica
            over the past look_back_period_s seconds. This is a list because
            we take multiple measurements over time.
        timestamp: The time at which this report was created.
    """

    deployment_id: DeploymentID
    handle_id: str
    actor_id: str
    handle_source: DeploymentHandleSource
    queued_requests: float
    aggregated_metrics: Dict[str, Dict[ReplicaID, float]]
    metrics: Dict[str, Dict[ReplicaID, List[float]]]
    timestamp: float

    @property
    def total_requests(self) -> float:
        """Total number of queued and running requests."""
        return self.queued_requests + sum(
            self.aggregated_metrics.get(RUNNING_REQUESTS_KEY, {}).values()
        )

    @property
    def is_serve_component_source(self) -> bool:
        """Whether the handle source is a Serve actor.

        More specifically, this returns whether a Serve actor tracked
        by the controller holds the deployment handle that sent this
        report. If the deployment handle lives on a driver, a Ray task,
        or an actor that's not a Serve replica, then this returns False.
        """
        return self.handle_source in [
            DeploymentHandleSource.PROXY,
            DeploymentHandleSource.REPLICA,
        ]


@dataclass
class ReplicaMetricReport:
    """Report from a replica on ongoing requests.

    Args:
        replica_id: The replica ID of the replica.
        aggregated_metrics: A map of metric name to the aggregated value over the past
            look_back_period_s seconds at the replica.
        metrics: A map of metric name to the list of values running at that replica
            over the past look_back_period_s seconds. This is a list because
            we take multiple measurements over time.
        timestamp: The time at which this report was created.
    """

    replica_id: ReplicaID
    aggregated_metrics: Dict[str, float]
    metrics: Dict[str, List[float]]
    timestamp: float
>>>>>>> ef7169a7
<|MERGE_RESOLUTION|>--- conflicted
+++ resolved
@@ -759,7 +759,6 @@
     "Use handle.options(_by_reference=True) to enable it."
 )
 
-<<<<<<< HEAD
 
 @dataclass(frozen=True)
 class AutoscalingDecisionSummary:
@@ -880,7 +879,8 @@
                 )
             )
         return out
-=======
+
+
 RUNNING_REQUESTS_KEY = "running_requests"
 
 
@@ -961,5 +961,4 @@
     replica_id: ReplicaID
     aggregated_metrics: Dict[str, float]
     metrics: Dict[str, List[float]]
-    timestamp: float
->>>>>>> ef7169a7
+    timestamp: float