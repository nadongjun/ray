import asyncio
import json
import logging
import os
import pickle
import time
from typing import Any, Dict, Iterable, List, Optional, Tuple, Union

import ray
from ray._common.network_utils import build_address
from ray._common.utils import run_background_task
from ray._raylet import GcsClient
from ray.actor import ActorHandle
from ray.serve._private.application_state import ApplicationStateManager, StatusOverview
from ray.serve._private.autoscaling_state import AutoscalingStateManager
from ray.serve._private.common import (
    RUNNING_REQUESTS_KEY,
    DeploymentID,
<<<<<<< HEAD
    DeploymentSnapshot,
=======
    HandleMetricReport,
>>>>>>> ef7169a7
    NodeId,
    ReplicaMetricReport,
    RequestProtocol,
    RequestRoutingInfo,
    RunningReplicaInfo,
    TargetCapacityDirection,
)
from ray.serve._private.config import DeploymentConfig
from ray.serve._private.constants import (
    CONTROL_LOOP_INTERVAL_S,
    RAY_SERVE_CONTROLLER_CALLBACK_IMPORT_PATH,
    RAY_SERVE_RPC_LATENCY_WARNING_THRESHOLD_MS,
    RECOVERING_LONG_POLL_BROADCAST_TIMEOUT_S,
    SERVE_CONTROLLER_NAME,
    SERVE_DEFAULT_APP_NAME,
    SERVE_LOGGER_NAME,
    SERVE_NAMESPACE,
    SERVE_ROOT_URL_ENV_KEY,
)
from ray.serve._private.default_impl import create_cluster_node_info_cache
from ray.serve._private.deployment_info import DeploymentInfo
from ray.serve._private.deployment_state import DeploymentStateManager
from ray.serve._private.endpoint_state import EndpointState
from ray.serve._private.grpc_util import set_proxy_default_grpc_options
from ray.serve._private.http_util import (
    configure_http_options_with_defaults,
)
from ray.serve._private.logging_utils import (
    configure_component_logger,
    configure_component_memory_profiler,
    get_component_logger_file_path,
)
from ray.serve._private.long_poll import LongPollHost, LongPollNamespace
from ray.serve._private.proxy_state import ProxyStateManager
from ray.serve._private.storage.kv_store import RayInternalKVStore
from ray.serve._private.usage import ServeUsageTag
from ray.serve._private.utils import (
    call_function_from_import_path,
    get_all_live_placement_group_names,
    get_head_node_id,
    is_grpc_enabled,
)
from ray.serve.config import HTTPOptions, ProxyLocation, gRPCOptions
from ray.serve.generated.serve_pb2 import (
    ActorNameList,
    DeploymentArgs,
    DeploymentRoute,
    EndpointInfo as EndpointInfoProto,
    EndpointSet,
)
from ray.serve.schema import (
    ApplicationDetails,
    DeploymentDetails,
    HTTPOptionsSchema,
    LoggingConfig,
    ProxyDetails,
    ServeActorDetails,
    ServeApplicationSchema,
    ServeDeploySchema,
    ServeInstanceDetails,
    TargetGroup,
    gRPCOptionsSchema,
)
from ray.util import metrics

logger = logging.getLogger(SERVE_LOGGER_NAME)

# Used for testing purposes only. If this is set, the controller will crash
# after writing each checkpoint with the specified probability.
_CRASH_AFTER_CHECKPOINT_PROBABILITY = 0

CONFIG_CHECKPOINT_KEY = "serve-app-config-checkpoint"
LOGGING_CONFIG_CHECKPOINT_KEY = "serve-logging-config-checkpoint"


class ServeController:
    """Responsible for managing the state of the serving system.

    The controller implements fault tolerance by persisting its state in
    a new checkpoint each time a state change is made. If the actor crashes,
    the latest checkpoint is loaded and the state is recovered. Checkpoints
    are written/read using a provided KV-store interface.

    All hard state in the system is maintained by this actor and persisted via
    these checkpoints. Soft state required by other components is fetched by
    those actors from this actor on startup and updates are pushed out from
    this actor.

    All other actors started by the controller are named, detached actors
    so they will not fate share with the controller if it crashes.

    The following guarantees are provided for state-changing calls to the
    controller:
        - If the call succeeds, the change was made and will be reflected in
          the system even if the controller or other actors die unexpectedly.
        - If the call fails, the change may have been made but isn't guaranteed
          to have been. The client should retry in this case. Note that this
          requires all implementations here to be idempotent.
    """

    async def __init__(
        self,
        *,
        http_options: HTTPOptions,
        global_logging_config: LoggingConfig,
        grpc_options: Optional[gRPCOptions] = None,
    ):
        self._controller_node_id = ray.get_runtime_context().get_node_id()
        assert (
            self._controller_node_id == get_head_node_id()
        ), "Controller must be on the head node."

        self.ray_worker_namespace = ray.get_runtime_context().namespace
        self.gcs_client = GcsClient(address=ray.get_runtime_context().gcs_address)
        kv_store_namespace = f"ray-serve-{self.ray_worker_namespace}"
        self.kv_store = RayInternalKVStore(kv_store_namespace, self.gcs_client)

        self.long_poll_host = LongPollHost()
        self.done_recovering_event = asyncio.Event()

        # Try to read config from checkpoint
        # logging config from checkpoint take precedence over the one passed in
        # the constructor.
        self.global_logging_config = None
        log_config_checkpoint = self.kv_store.get(LOGGING_CONFIG_CHECKPOINT_KEY)
        if log_config_checkpoint is not None:
            global_logging_config = pickle.loads(log_config_checkpoint)
        self.reconfigure_global_logging_config(global_logging_config)

        configure_component_memory_profiler(
            component_name="controller", component_id=str(os.getpid())
        )

        if RAY_SERVE_CONTROLLER_CALLBACK_IMPORT_PATH:
            logger.info(
                "Calling user-provided callback from import path "
                f"{RAY_SERVE_CONTROLLER_CALLBACK_IMPORT_PATH}."
            )
            call_function_from_import_path(RAY_SERVE_CONTROLLER_CALLBACK_IMPORT_PATH)

        # Used to read/write checkpoints.
        self.cluster_node_info_cache = create_cluster_node_info_cache(self.gcs_client)
        self.cluster_node_info_cache.update()

        # Configure proxy default HTTP and gRPC options.
        self.proxy_state_manager = ProxyStateManager(
            http_options=configure_http_options_with_defaults(http_options),
            head_node_id=self._controller_node_id,
            cluster_node_info_cache=self.cluster_node_info_cache,
            logging_config=self.global_logging_config,
            grpc_options=set_proxy_default_grpc_options(grpc_options),
        )
        # We modify the HTTP and gRPC options above, so delete them to avoid
        del http_options, grpc_options

        self.endpoint_state = EndpointState(self.kv_store, self.long_poll_host)

        # Fetch all running actors in current cluster as source of current
        # replica state for controller failure recovery
        all_current_actors = ray.util.list_named_actors(all_namespaces=True)
        all_serve_actor_names = [
            actor["name"]
            for actor in all_current_actors
            if actor["namespace"] == SERVE_NAMESPACE
        ]

        self.autoscaling_state_manager = AutoscalingStateManager()
        self.deployment_state_manager = DeploymentStateManager(
            self.kv_store,
            self.long_poll_host,
            all_serve_actor_names,
            get_all_live_placement_group_names(),
            self.cluster_node_info_cache,
            self.autoscaling_state_manager,
        )

        # Manage all applications' state
        self.application_state_manager = ApplicationStateManager(
            self.deployment_state_manager,
            self.endpoint_state,
            self.kv_store,
            self.global_logging_config,
        )

        # Controller actor details
        self._actor_details = ServeActorDetails(
            node_id=ray.get_runtime_context().get_node_id(),
            node_ip=ray.util.get_node_ip_address(),
            node_instance_id=ray.util.get_node_instance_id(),
            actor_id=ray.get_runtime_context().get_actor_id(),
            actor_name=SERVE_CONTROLLER_NAME,
            worker_id=ray.get_runtime_context().get_worker_id(),
            log_file_path=get_component_logger_file_path(),
        )
        self._shutting_down = False
        self._shutdown_event = asyncio.Event()
        self._shutdown_start_time = None

        self._create_control_loop_metrics()
        run_background_task(self.run_control_loop())

        # The target capacity percentage for all deployments across the cluster.
        self._target_capacity: Optional[float] = None
        self._target_capacity_direction: Optional[TargetCapacityDirection] = None
        self._recover_state_from_checkpoint()

        # Nodes where proxy actors should run.
        self._proxy_nodes = set()
        self._update_proxy_nodes()

        # Caches for autoscaling observability
        self._last_autoscaling_snapshots: Dict[DeploymentID, DeploymentSnapshot] = {}

    def reconfigure_global_logging_config(self, global_logging_config: LoggingConfig):
        if (
            self.global_logging_config
            and self.global_logging_config == global_logging_config
        ):
            return
        self.kv_store.put(
            LOGGING_CONFIG_CHECKPOINT_KEY, pickle.dumps(global_logging_config)
        )
        self.global_logging_config = global_logging_config

        self.long_poll_host.notify_changed(
            {LongPollNamespace.GLOBAL_LOGGING_CONFIG: global_logging_config}
        )
        configure_component_logger(
            component_name="controller",
            component_id=str(os.getpid()),
            logging_config=global_logging_config,
        )

        logger.info(
            f"Controller starting (version='{ray.__version__}').",
            extra={"log_to_stderr": False},
        )
        logger.debug(
            "Configure the serve controller logger "
            f"with logging config: {self.global_logging_config}"
        )

    def check_alive(self) -> None:
        """No-op to check if this controller is alive."""
        return

    def get_pid(self) -> int:
        return os.getpid()

    def record_autoscaling_metrics_from_replica(
        self, replica_metric_report: ReplicaMetricReport
    ):
        logger.debug(
            f"Received metrics from replica {replica_metric_report.replica_id}: {replica_metric_report.aggregated_metrics.get(RUNNING_REQUESTS_KEY)} running requests"
        )
        latency = time.time() - replica_metric_report.timestamp
        latency_ms = latency * 1000
        if latency_ms > RAY_SERVE_RPC_LATENCY_WARNING_THRESHOLD_MS:
            logger.warning(
                f"Received autoscaling metrics from replica {replica_metric_report.replica_id} with timestamp {replica_metric_report.timestamp} "
                f"which is {latency_ms}ms ago. "
                f"This is greater than the warning threshold RPC latency of {RAY_SERVE_RPC_LATENCY_WARNING_THRESHOLD_MS}ms. "
                "This may indicate a performance issue with the controller try increasing the RAY_SERVE_RPC_LATENCY_WARNING_THRESHOLD_MS environment variable."
            )
        self.autoscaling_state_manager.record_request_metrics_for_replica(
            replica_metric_report
        )

    def record_autoscaling_metrics_from_handle(
        self, handle_metric_report: HandleMetricReport
    ):
        logger.debug(
            f"Received metrics from handle {handle_metric_report.handle_id} for deployment {handle_metric_report.deployment_id}: "
            f"{handle_metric_report.queued_requests} queued requests and {handle_metric_report.aggregated_metrics[RUNNING_REQUESTS_KEY]} running requests"
        )
        latency = time.time() - handle_metric_report.timestamp
        latency_ms = latency * 1000
        if latency_ms > RAY_SERVE_RPC_LATENCY_WARNING_THRESHOLD_MS:
            logger.warning(
                f"Received autoscaling metrics from handle {handle_metric_report.handle_id} for deployment {handle_metric_report.deployment_id} with timestamp {handle_metric_report.timestamp} "
                f"which is {latency_ms}ms ago. "
                f"This is greater than the warning threshold RPC latency of {RAY_SERVE_RPC_LATENCY_WARNING_THRESHOLD_MS}ms. "
                "This may indicate a performance issue with the controller try increasing the RAY_SERVE_RPC_LATENCY_WARNING_THRESHOLD_MS environment variable."
            )
        self.autoscaling_state_manager.record_request_metrics_for_handle(
            handle_metric_report
        )

    def _dump_autoscaling_metrics_for_testing(self):
        return self.autoscaling_state_manager.get_metrics()

    def _dump_replica_states_for_testing(self, deployment_id: DeploymentID):
        return self.deployment_state_manager._deployment_states[deployment_id]._replicas

    def _stop_one_running_replica_for_testing(self, deployment_id):
        self.deployment_state_manager._deployment_states[
            deployment_id
        ]._stop_one_running_replica_for_testing()

    async def listen_for_change(self, keys_to_snapshot_ids: Dict[str, int]):
        """Proxy long pull client's listen request.

        Args:
            keys_to_snapshot_ids (Dict[str, int]): Snapshot IDs are used to
              determine whether or not the host should immediately return the
              data or wait for the value to be changed.
        """
        if not self.done_recovering_event.is_set():
            await self.done_recovering_event.wait()

        return await self.long_poll_host.listen_for_change(keys_to_snapshot_ids)

    async def listen_for_change_java(self, keys_to_snapshot_ids_bytes: bytes):
        """Proxy long pull client's listen request.

        Args:
            keys_to_snapshot_ids_bytes (Dict[str, int]): the protobuf bytes of
              keys_to_snapshot_ids (Dict[str, int]).
        """
        if not self.done_recovering_event.is_set():
            await self.done_recovering_event.wait()

        return await self.long_poll_host.listen_for_change_java(
            keys_to_snapshot_ids_bytes
        )

    def get_all_endpoints(self) -> Dict[DeploymentID, Dict[str, Any]]:
        """Returns a dictionary of deployment name to config."""
        return self.endpoint_state.get_endpoints()

    def get_all_endpoints_java(self) -> bytes:
        """Returns a dictionary of deployment name to config."""
        endpoints = self.get_all_endpoints()
        # NOTE(zcin): Java only supports 1.x deployments, so only return
        # a dictionary of deployment name -> endpoint info
        data = {
            endpoint_tag.name: EndpointInfoProto(route=endpoint_dict["route"])
            for endpoint_tag, endpoint_dict in endpoints.items()
        }
        return EndpointSet(endpoints=data).SerializeToString()

    def get_proxies(self) -> Dict[NodeId, ActorHandle]:
        """Returns a dictionary of node ID to proxy actor handles."""
        if self.proxy_state_manager is None:
            return {}
        return self.proxy_state_manager.get_proxy_handles()

    def get_proxy_names(self) -> bytes:
        """Returns the proxy actor name list serialized by protobuf."""
        if self.proxy_state_manager is None:
            return None

        actor_name_list = ActorNameList(
            names=self.proxy_state_manager.get_proxy_names().values()
        )
        return actor_name_list.SerializeToString()

    def _update_proxy_nodes(self):
        """Update the nodes set where proxy actors should run.

        Controller decides where proxy actors should run
        (head node and nodes with deployment replicas).
        """
        new_proxy_nodes = self.deployment_state_manager.get_active_node_ids()
        new_proxy_nodes = new_proxy_nodes - set(
            self.cluster_node_info_cache.get_draining_nodes()
        )
        new_proxy_nodes.add(self._controller_node_id)
        self._proxy_nodes = new_proxy_nodes

    def _list_deployments_for_autoscaling(self):
        """List (app_name, dep_name, details, autoscaling_config) for deployments with autoscaling enabled."""
        for app_name in self.application_state_manager.list_app_names():
            deployment_details = self.application_state_manager.list_deployment_details(
                app_name
            )
            for dep_name, details in deployment_details.items():
                autoscaling_config = details.deployment_config.autoscaling_config
                if autoscaling_config:
                    yield app_name, dep_name, details, autoscaling_config

    def _emit_deployment_autoscaling_snapshots(self) -> None:
        """Emit a structured snapshot log per autoscaling-enabled deployment."""
        for (
            app_name,
            dep_name,
            details,
            autoscaling_config,
        ) in self._list_deployments_for_autoscaling():
            dep_id = DeploymentID(name=dep_name, app_name=app_name)
            deployment_snapshot = (
                self.autoscaling_state_manager.get_deployment_snapshot(dep_id)
            )
            if deployment_snapshot is None:
                continue

            key = dep_id
            last = self._last_autoscaling_snapshots.get(key)
            if last is not None and last == deployment_snapshot:
                continue

            payload = deployment_snapshot.to_log_dict()
            logger.info(
                "serve_autoscaling_snapshot "
                + json.dumps(payload, separators=(",", ":"))
            )
            self._last_autoscaling_snapshots[key] = deployment_snapshot

    async def run_control_loop(self) -> None:
        # NOTE(edoakes): we catch all exceptions here and simply log them,
        # because an unhandled exception would cause the main control loop to
        # halt, which should *never* happen.
        recovering_timeout = RECOVERING_LONG_POLL_BROADCAST_TIMEOUT_S
        num_loops = 0
        start_time = time.time()
        while True:
            loop_start_time = time.time()
            try:
                await self.run_control_loop_step(
                    start_time, recovering_timeout, num_loops
                )
            except Exception as e:
                # we never expect this to happen, but adding this to be safe
                logger.exception(f"There was an exception in the control loop: {e}")
                await asyncio.sleep(1)

            loop_duration = time.time() - loop_start_time
            if loop_duration > 10:
                logger.warning(
                    f"The last control loop was slow (took {loop_duration}s). "
                    "This is likely caused by running a large number of "
                    "replicas in a single Ray cluster. Consider using "
                    "multiple Ray clusters.",
                    extra={"log_to_stderr": False},
                )
            self.control_loop_duration_gauge_s.set(loop_duration)

            num_loops += 1
            self.num_control_loops_gauge.set(num_loops)

            sleep_start_time = time.time()
            await asyncio.sleep(CONTROL_LOOP_INTERVAL_S)
            self.sleep_duration_gauge_s.set(time.time() - sleep_start_time)

    async def run_control_loop_step(
        self, start_time: float, recovering_timeout: float, num_loops: int
    ):
        try:
            self.cluster_node_info_cache.update()
        except Exception:
            logger.exception("Exception updating cluster node info cache.")

        if self._shutting_down:
            try:
                self.shutdown()
            except Exception:
                logger.exception("Exception during shutdown.")

        if (
            not self.done_recovering_event.is_set()
            and time.time() - start_time > recovering_timeout
        ):
            logger.warning(
                f"Replicas still recovering after {recovering_timeout}s, "
                "setting done recovering event to broadcast long poll updates."
            )
            self.done_recovering_event.set()

        # initialize any_recovering to None to indicate that we don't know if
        # we've recovered anything yet
        any_recovering: Optional[bool] = None
        try:
            dsm_update_start_time = time.time()
            any_recovering = self.deployment_state_manager.update()

            self.dsm_update_duration_gauge_s.set(time.time() - dsm_update_start_time)
            if not self.done_recovering_event.is_set() and not any_recovering:
                self.done_recovering_event.set()
                if num_loops > 0:
                    # Only log if we actually needed to recover anything.
                    logger.info(
                        "Finished recovering deployments after "
                        f"{(time.time() - start_time):.2f}s.",
                        extra={"log_to_stderr": False},
                    )
        except Exception:
            logger.exception("Exception updating deployment state.")

        try:
            asm_update_start_time = time.time()
            self.application_state_manager.update()

            self.asm_update_duration_gauge_s.set(time.time() - asm_update_start_time)
        except Exception:
            logger.exception("Exception updating application state.")

        try:
            # Emit one autoscaling snapshot per deployment per loop using existing state.
            self._emit_deployment_autoscaling_snapshots()
        except Exception:
            logger.exception("Exception emitting deployment autoscaling snapshots.")
        # Update the proxy nodes set before updating the proxy states,
        # so they are more consistent.
        node_update_start_time = time.time()
        self._update_proxy_nodes()
        self.node_update_duration_gauge_s.set(time.time() - node_update_start_time)

        # Don't update proxy_state until after the done recovering event is set,
        # otherwise we may start a new proxy but not broadcast it any
        # info about available deployments & their replicas.
        if self.proxy_state_manager and self.done_recovering_event.is_set():
            try:
                proxy_update_start_time = time.time()
                self.proxy_state_manager.update(proxy_nodes=self._proxy_nodes)
                self.proxy_update_duration_gauge_s.set(
                    time.time() - proxy_update_start_time
                )
            except Exception:
                logger.exception("Exception updating proxy state.")

        # When the controller is done recovering, drop invalid handle metrics
        # that may be stale for autoscaling
        if any_recovering is False:
            self.autoscaling_state_manager.drop_stale_handle_metrics(
                self.deployment_state_manager.get_alive_replica_actor_ids()
                | self.proxy_state_manager.get_alive_proxy_actor_ids()
            )

    def _create_control_loop_metrics(self):
        self.node_update_duration_gauge_s = metrics.Gauge(
            "serve_controller_node_update_duration_s",
            description="The control loop time spent on collecting proxy node info.",
        )
        self.proxy_update_duration_gauge_s = metrics.Gauge(
            "serve_controller_proxy_state_update_duration_s",
            description="The control loop time spent on updating proxy state.",
        )
        self.dsm_update_duration_gauge_s = metrics.Gauge(
            "serve_controller_deployment_state_update_duration_s",
            description="The control loop time spent on updating deployment state.",
        )
        self.asm_update_duration_gauge_s = metrics.Gauge(
            "serve_controller_application_state_update_duration_s",
            description="The control loop time spent on updating application state.",
        )
        self.sleep_duration_gauge_s = metrics.Gauge(
            "serve_controller_sleep_duration_s",
            description="The duration of the last control loop's sleep.",
        )
        self.control_loop_duration_gauge_s = metrics.Gauge(
            "serve_controller_control_loop_duration_s",
            description="The duration of the last control loop.",
        )
        self.num_control_loops_gauge = metrics.Gauge(
            "serve_controller_num_control_loops",
            description=(
                "The number of control loops performed by the controller. "
                "Increases monotonically over the controller's lifetime."
            ),
            tag_keys=("actor_id",),
        )
        self.num_control_loops_gauge.set_default_tags(
            {"actor_id": ray.get_runtime_context().get_actor_id()}
        )

    def _recover_state_from_checkpoint(self):
        (
            deployment_time,
            serve_config,
            target_capacity_direction,
        ) = self._read_config_checkpoint()
        self._target_capacity_direction = target_capacity_direction
        if serve_config is not None:
            logger.info(
                "Recovered config from checkpoint.", extra={"log_to_stderr": False}
            )
            self.apply_config(serve_config, deployment_time=deployment_time)

    def _read_config_checkpoint(
        self,
    ) -> Tuple[float, Optional[ServeDeploySchema], Optional[TargetCapacityDirection]]:
        """Reads the current Serve config checkpoint.

        The Serve config checkpoint stores active application configs and
        other metadata.

        Returns:

        If the GCS contains a checkpoint, tuple of:
            1. A deployment timestamp.
            2. A Serve config. This Serve config is reconstructed from the
                active application states. It may not exactly match the
                submitted config (e.g. the top-level http options may be
                different).
            3. The target_capacity direction calculated after the Serve
               was submitted.

        If the GCS doesn't contain a checkpoint, returns (0, None, None).
        """

        checkpoint = self.kv_store.get(CONFIG_CHECKPOINT_KEY)
        if checkpoint is not None:
            (
                deployment_time,
                target_capacity,
                target_capacity_direction,
                config_checkpoints_dict,
            ) = pickle.loads(checkpoint)

            return (
                deployment_time,
                ServeDeploySchema(
                    applications=list(config_checkpoints_dict.values()),
                    target_capacity=target_capacity,
                ),
                target_capacity_direction,
            )
        else:
            return (0.0, None, None)

    def _all_running_replicas(self) -> Dict[DeploymentID, List[RunningReplicaInfo]]:
        """Used for testing.

        Returned dictionary maps deployment names to replica infos.
        """

        return self.deployment_state_manager.get_running_replica_infos()

    def get_actor_details(self) -> ServeActorDetails:
        """Returns the actor details for this controller.

        Currently used for test only.
        """
        return self._actor_details

    def get_proxy_details(self, node_id: str) -> Optional[ProxyDetails]:
        """Returns the proxy details for the proxy on the given node.

        Currently used for test only. Will return None if the proxy doesn't exist on
        the given node.
        """
        if self.proxy_state_manager is None:
            return None

        return self.proxy_state_manager.get_proxy_details().get(node_id)

    def get_deployment_timestamps(self, app_name: str) -> float:
        """Returns the deployment timestamp for the given app.

        Currently used for test only.
        """
        for (
            _app_name,
            app_status_info,
        ) in self.application_state_manager.list_app_statuses().items():
            if app_name == _app_name:
                return app_status_info.deployment_timestamp

    def get_deployment_details(
        self, app_name: str, deployment_name: str
    ) -> DeploymentDetails:
        """Returns the deployment details for the app and deployment.

        Currently used for test only.
        """
        return self.application_state_manager.list_deployment_details(app_name)[
            deployment_name
        ]

    def get_http_config(self) -> HTTPOptions:
        """Return the HTTP proxy configuration."""
        if self.proxy_state_manager is None:
            return HTTPOptions()
        return self.proxy_state_manager.get_config()

    def get_grpc_config(self) -> gRPCOptions:
        """Return the gRPC proxy configuration."""
        if self.proxy_state_manager is None:
            return gRPCOptions()
        return self.proxy_state_manager.get_grpc_config()

    def get_root_url(self):
        """Return the root url for the serve instance."""
        if self.proxy_state_manager is None:
            return None
        http_config = self.get_http_config()
        if http_config.root_url == "":
            if SERVE_ROOT_URL_ENV_KEY in os.environ:
                return os.environ[SERVE_ROOT_URL_ENV_KEY]
            else:
                # HTTP is disabled
                if http_config.host is None:
                    return ""
                return (
                    f"http://{build_address(http_config.host, http_config.port)}"
                    f"{http_config.root_path}"
                )
        return http_config.root_url

    def config_checkpoint_deleted(self) -> bool:
        """Returns whether the config checkpoint has been deleted.

        Get the config checkpoint from the kv store. If it is None, then it has been
        deleted.
        """
        return self.kv_store.get(CONFIG_CHECKPOINT_KEY) is None

    def shutdown(self):
        """Shuts down the serve instance completely.

        This method will only be triggered when `self._shutting_down` is true. It
        deletes the kv store for config checkpoints, sets application state to deleting,
        delete all deployments, and shuts down all proxies. Once all these
        resources are released, it then kills the controller actor.
        """
        if not self._shutting_down:
            return

        if self._shutdown_start_time is None:
            self._shutdown_start_time = time.time()
            logger.info("Controller shutdown started.", extra={"log_to_stderr": False})

        self.kv_store.delete(CONFIG_CHECKPOINT_KEY)
        self.kv_store.delete(LOGGING_CONFIG_CHECKPOINT_KEY)
        self.application_state_manager.shutdown()
        self.deployment_state_manager.shutdown()
        self.endpoint_state.shutdown()
        if self.proxy_state_manager:
            self.proxy_state_manager.shutdown()

        config_checkpoint_deleted = self.config_checkpoint_deleted()
        application_is_shutdown = self.application_state_manager.is_ready_for_shutdown()
        deployment_is_shutdown = self.deployment_state_manager.is_ready_for_shutdown()
        endpoint_is_shutdown = self.endpoint_state.is_ready_for_shutdown()
        proxy_state_is_shutdown = (
            self.proxy_state_manager is None
            or self.proxy_state_manager.is_ready_for_shutdown()
        )
        if (
            config_checkpoint_deleted
            and application_is_shutdown
            and deployment_is_shutdown
            and endpoint_is_shutdown
            and proxy_state_is_shutdown
        ):
            logger.warning(
                "All resources have shut down, controller exiting.",
                extra={"log_to_stderr": False},
            )
            _controller_actor = ray.get_runtime_context().current_actor
            ray.kill(_controller_actor, no_restart=True)
        elif time.time() - self._shutdown_start_time > 10:
            if not config_checkpoint_deleted:
                logger.warning(
                    f"{CONFIG_CHECKPOINT_KEY} not yet deleted",
                    extra={"log_to_stderr": False},
                )
            if not application_is_shutdown:
                logger.warning(
                    "application not yet shutdown",
                    extra={"log_to_stderr": False},
                )
            if not deployment_is_shutdown:
                logger.warning(
                    "deployment not yet shutdown",
                    extra={"log_to_stderr": False},
                )
            if not endpoint_is_shutdown:
                logger.warning(
                    "endpoint not yet shutdown",
                    extra={"log_to_stderr": False},
                )
            if not proxy_state_is_shutdown:
                logger.warning(
                    "proxy_state not yet shutdown",
                    extra={"log_to_stderr": False},
                )

    def deploy_applications(
        self, name_to_deployment_args_list: Dict[str, List[bytes]]
    ) -> None:
        """
        Takes in a list of dictionaries that contain deployment arguments.
        If same app name deployed, old application will be overwritten.

        Args:
            name: Application name.
            deployment_args_list: List of serialized deployment information,
                where each item in the list is bytes representing the serialized
                protobuf `DeploymentArgs` object. `DeploymentArgs` contains all the
                information for the single deployment.
        """
        name_to_deployment_args = {}
        for name, deployment_args_list in name_to_deployment_args_list.items():
            deployment_args_deserialized = []
            for deployment_args_bytes in deployment_args_list:
                args = DeploymentArgs.FromString(deployment_args_bytes)
                deployment_args_deserialized.append(
                    {
                        "deployment_name": args.deployment_name,
                        "deployment_config_proto_bytes": args.deployment_config,
                        "replica_config_proto_bytes": args.replica_config,
                        "deployer_job_id": args.deployer_job_id,
                        "ingress": args.ingress,
                        "route_prefix": (
                            args.route_prefix if args.HasField("route_prefix") else None
                        ),
                    }
                )
            name_to_deployment_args[name] = deployment_args_deserialized

        self.application_state_manager.deploy_apps(name_to_deployment_args)

        self.application_state_manager.save_checkpoint()

    def deploy_application(self, name: str, deployment_args_list: List[bytes]) -> None:
        """
        Deploy a single application
        (as deploy_applications(), but it only takes a single name and deployment args).
        This primarily exists as a shim to avoid
        changing Java code in https://github.com/ray-project/ray/pull/49168,
        and could be removed if the Java code was refactored
        to use the new bulk deploy_applications API.
        """
        self.deploy_applications({name: deployment_args_list})

    def apply_config(
        self,
        config: ServeDeploySchema,
        deployment_time: float = 0.0,
    ) -> None:
        """Apply the config described in `ServeDeploySchema`.

        This will upgrade the applications to the goal state specified in the
        config.

        If `deployment_time` is not provided, `time.time()` is used.
        """
        ServeUsageTag.API_VERSION.record("v2")
        if not deployment_time:
            deployment_time = time.time()

        new_config_checkpoint = {}

        _, curr_config, _ = self._read_config_checkpoint()

        self._target_capacity_direction = calculate_target_capacity_direction(
            curr_config=curr_config,
            new_config=config,
            curr_target_capacity_direction=self._target_capacity_direction,
        )
        log_target_capacity_change(
            self._target_capacity,
            config.target_capacity,
            self._target_capacity_direction,
        )
        self._target_capacity = config.target_capacity

        for app_config in config.applications:
            # If the application logging config is not set, use the global logging
            # config.
            if app_config.logging_config is None and config.logging_config:
                app_config.logging_config = config.logging_config

            app_config_dict = app_config.dict(exclude_unset=True)
            new_config_checkpoint[app_config.name] = app_config_dict

        self.kv_store.put(
            CONFIG_CHECKPOINT_KEY,
            pickle.dumps(
                (
                    deployment_time,
                    self._target_capacity,
                    self._target_capacity_direction,
                    new_config_checkpoint,
                )
            ),
        )

        # Declaratively apply the new set of applications.
        # This will delete any applications no longer in the config that were
        # previously deployed via the REST API.
        self.application_state_manager.apply_app_configs(
            config.applications,
            deployment_time=deployment_time,
            target_capacity=self._target_capacity,
            target_capacity_direction=self._target_capacity_direction,
        )

        self.application_state_manager.save_checkpoint()

    def get_deployment_info(self, name: str, app_name: str = "") -> bytes:
        """Get the current information about a deployment.

        Args:
            name: the name of the deployment.

        Returns:
            DeploymentRoute's protobuf serialized bytes

        Raises:
            KeyError: If the deployment doesn't exist.
        """
        id = DeploymentID(name=name, app_name=app_name)
        deployment_info = self.deployment_state_manager.get_deployment(id)
        if deployment_info is None:
            app_msg = f" in application '{app_name}'" if app_name else ""
            raise KeyError(f"Deployment '{name}' does not exist{app_msg}.")

        route = self.endpoint_state.get_endpoint_route(id)

        deployment_route = DeploymentRoute(
            deployment_info=deployment_info.to_proto(), route=route
        )
        return deployment_route.SerializeToString()

    def list_deployments_internal(
        self,
    ) -> Dict[DeploymentID, Tuple[DeploymentInfo, str]]:
        """Gets the current information about all deployments.

        Returns:
            Dict(deployment_id, (DeploymentInfo, route))
        """
        return {
            id: (info, self.endpoint_state.get_endpoint_route(id))
            for id, info in self.deployment_state_manager.get_deployment_infos().items()
        }

    def get_deployment_config(
        self, deployment_id: DeploymentID
    ) -> Optional[DeploymentConfig]:
        """Get the deployment config for the given deployment id.

        Args:
            deployment_id: The deployment id to get the config for.

        Returns:
            A deployment config object if the deployment id exist,
            None otherwise.
        """
        deployment_info = self.deployment_state_manager.get_deployment_infos().get(
            deployment_id
        )
        return deployment_info.deployment_config if deployment_info else None

    def list_deployment_ids(self) -> List[DeploymentID]:
        """Gets the current list of all deployments' identifiers."""
        return self.deployment_state_manager._deployment_states.keys()

    def get_serve_instance_details(self) -> Dict:
        """Gets details on all applications on the cluster and system-level info.

        The information includes application and deployment statuses, config options,
        error messages, etc.

        Returns:
            Dict that follows the format of the schema ServeInstanceDetails.
        """

        http_config = self.get_http_config()
        grpc_config = self.get_grpc_config()
        applications = {}

        app_statuses = self.application_state_manager.list_app_statuses()

        # If there are no app statuses, there's no point getting the app configs.
        # Moreover, there might be no app statuses because the GCS is down,
        # in which case getting the app configs would fail anyway,
        # since they're stored in the checkpoint in the GCS.
        app_configs = self.get_app_configs() if app_statuses else {}

        for (
            app_name,
            app_status_info,
        ) in app_statuses.items():
            applications[app_name] = ApplicationDetails(
                name=app_name,
                route_prefix=self.application_state_manager.get_route_prefix(app_name),
                docs_path=self.get_docs_path(app_name),
                status=app_status_info.status,
                message=app_status_info.message,
                last_deployed_time_s=app_status_info.deployment_timestamp,
                # This can be none if the app was deployed through
                # serve.run, the app is in deleting state,
                # or a checkpoint hasn't been set yet
                deployed_app_config=app_configs.get(app_name),
                source=self.application_state_manager.get_app_source(app_name),
                deployments=self.application_state_manager.list_deployment_details(
                    app_name
                ),
            )

        # NOTE(zcin): We use exclude_unset here because we explicitly and intentionally
        # fill in all info that should be shown to users.
        http_options = HTTPOptionsSchema.parse_obj(http_config.dict(exclude_unset=True))
        grpc_options = gRPCOptionsSchema.parse_obj(grpc_config.dict(exclude_unset=True))

        return ServeInstanceDetails(
            target_capacity=self._target_capacity,
            controller_info=self._actor_details,
            proxy_location=ProxyLocation._from_deployment_mode(http_config.location),
            http_options=http_options,
            grpc_options=grpc_options,
            proxies=(
                self.proxy_state_manager.get_proxy_details()
                if self.proxy_state_manager
                else None
            ),
            applications=applications,
            target_groups=self.get_target_groups(),
        )._get_user_facing_json_serializable_dict(exclude_unset=True)

    def get_target_groups(self, app_name: Optional[str] = None) -> List[TargetGroup]:
        """Target groups contains information about IP
        addresses and ports of all proxies in the cluster.

        This information is used to setup the load balancer.
        """
        target_groups: List[TargetGroup] = []

        if self.proxy_state_manager.get_proxy_details():
            # setting prefix route to "/" because in ray serve, proxy
            # accepts requests from the client and routes them to the
            # correct application. This is true for both HTTP and gRPC proxies.
            target_groups.append(
                TargetGroup(
                    protocol=RequestProtocol.HTTP,
                    route_prefix="/",
                    targets=self.proxy_state_manager.get_targets(RequestProtocol.HTTP),
                )
            )
            if is_grpc_enabled(self.get_grpc_config()):
                target_groups.append(
                    TargetGroup(
                        protocol=RequestProtocol.GRPC,
                        route_prefix="/",
                        targets=self.proxy_state_manager.get_targets(
                            RequestProtocol.GRPC
                        ),
                    )
                )
        return target_groups

    def get_serve_status(self, name: str = SERVE_DEFAULT_APP_NAME) -> bytes:
        """Return application status
        Args:
            name: application name. If application name doesn't exist, app_status
                  is NOT_STARTED.
        """

        app_status = self.application_state_manager.get_app_status_info(name)
        deployment_statuses = self.application_state_manager.get_deployments_statuses(
            name
        )
        status_info = StatusOverview(
            name=name,
            app_status=app_status,
            deployment_statuses=deployment_statuses,
        )
        return status_info.to_proto().SerializeToString()

    def get_serve_statuses(self, names: List[str]) -> List[bytes]:
        statuses = []
        for name in names:
            statuses.append(self.get_serve_status(name))
        return statuses

    def list_serve_statuses(self) -> List[bytes]:
        statuses = []
        for name in self.application_state_manager.list_app_statuses():
            statuses.append(self.get_serve_status(name))
        return statuses

    def get_app_configs(self) -> Dict[str, ServeApplicationSchema]:
        checkpoint = self.kv_store.get(CONFIG_CHECKPOINT_KEY)
        if checkpoint is None:
            return {}

        _, _, _, config_checkpoints_dict = pickle.loads(checkpoint)
        return {
            app: ServeApplicationSchema.parse_obj(config)
            for app, config in config_checkpoints_dict.items()
        }

    def get_all_deployment_statuses(self) -> List[bytes]:
        """Gets deployment status bytes for all live deployments."""
        statuses = self.deployment_state_manager.get_deployment_statuses()
        return [status.to_proto().SerializeToString() for status in statuses]

    def get_deployment_status(
        self, name: str, app_name: str = ""
    ) -> Union[None, bytes]:
        """Get deployment status by deployment name.

        Args:
            name: Deployment name.
            app_name: Application name. Default is "" because 1.x
                deployments go through this API.
        """

        id = DeploymentID(name=name, app_name=app_name)
        status = self.deployment_state_manager.get_deployment_statuses([id])
        if not status:
            return None
        return status[0].to_proto().SerializeToString()

    def get_docs_path(self, name: str):
        """Docs path for application.

        Currently, this is the OpenAPI docs path for FastAPI-integrated applications."""
        return self.application_state_manager.get_docs_path(name)

    def get_ingress_deployment_name(self, app_name: str) -> Optional[str]:
        """Name of the ingress deployment in an application.

        Returns:
            Ingress deployment name (str): if the application exists.
            None: if the application does not exist.
        """
        return self.application_state_manager.get_ingress_deployment_name(app_name)

    def delete_apps(self, names: Iterable[str]):
        """Delete applications based on names

        During deletion, the application status is DELETING
        """
        for name in names:
            self.application_state_manager.delete_app(name)

        self.application_state_manager.save_checkpoint()

    def record_request_routing_info(self, info: RequestRoutingInfo):
        """Record replica routing information for a replica.

        Args:
            info: RequestRoutingInfo including deployment name, replica tag,
                multiplex model ids, and routing stats.
        """
        self.deployment_state_manager.record_request_routing_info(info)

    async def graceful_shutdown(self, wait: bool = True):
        """Set the shutting down flag on controller to signal shutdown in
        run_control_loop().

        This is used to signal to the controller that it should proceed with shutdown
        process, so it can shut down gracefully. It also waits until the shutdown
        event is triggered if wait is true.

        Raises:
            RayActorError: if wait is True, the caller waits until the controller
                is killed, which raises a RayActorError.
        """
        self._shutting_down = True
        if not wait:
            return

        # This event never gets set. The caller waits indefinitely on this event
        # until the controller is killed, which raises a RayActorError.
        await self._shutdown_event.wait()

    def _get_logging_config(self) -> Tuple:
        """Get the logging configuration (for testing purposes)."""
        log_file_path = None
        for handler in logger.handlers:
            if isinstance(handler, logging.handlers.MemoryHandler):
                log_file_path = handler.target.baseFilename
        return self.global_logging_config, log_file_path

    def _get_target_capacity_direction(self) -> Optional[TargetCapacityDirection]:
        """Gets the controller's scale direction (for testing purposes)."""

        return self._target_capacity_direction


def calculate_target_capacity_direction(
    curr_config: Optional[ServeDeploySchema],
    new_config: ServeDeploySchema,
    curr_target_capacity_direction: Optional[float],
) -> Optional[TargetCapacityDirection]:
    """Compares two Serve configs to calculate the next scaling direction."""

    curr_target_capacity = None
    next_target_capacity_direction = None

    if curr_config is not None and applications_match(curr_config, new_config):
        curr_target_capacity = curr_config.target_capacity
        next_target_capacity = new_config.target_capacity

        if curr_target_capacity == next_target_capacity:
            next_target_capacity_direction = curr_target_capacity_direction
        elif curr_target_capacity is None and next_target_capacity is not None:
            # target_capacity is scaling down from None to a number.
            next_target_capacity_direction = TargetCapacityDirection.DOWN
        elif next_target_capacity is None:
            next_target_capacity_direction = None
        elif curr_target_capacity < next_target_capacity:
            next_target_capacity_direction = TargetCapacityDirection.UP
        else:
            next_target_capacity_direction = TargetCapacityDirection.DOWN
    elif new_config.target_capacity is not None:
        # A config with different apps has been applied, and it contains a
        # target_capacity. Serve must start scaling this config up.
        next_target_capacity_direction = TargetCapacityDirection.UP
    else:
        next_target_capacity_direction = None

    return next_target_capacity_direction


def applications_match(config1: ServeDeploySchema, config2: ServeDeploySchema) -> bool:
    """Checks whether the applications in config1 and config2 match.

    Two applications match if they have the same name.
    """

    config1_app_names = {app.name for app in config1.applications}
    config2_app_names = {app.name for app in config2.applications}

    return config1_app_names == config2_app_names


def log_target_capacity_change(
    curr_target_capacity: Optional[float],
    next_target_capacity: Optional[float],
    next_target_capacity_direction: Optional[TargetCapacityDirection],
):
    """Logs changes in the target_capacity."""

    if curr_target_capacity != next_target_capacity:
        if isinstance(next_target_capacity_direction, TargetCapacityDirection):
            logger.info(
                "Target capacity scaling "
                f"{next_target_capacity_direction.value.lower()} "
                f"from {curr_target_capacity} to {next_target_capacity}."
            )
        else:
            logger.info("Target capacity entering 100% at steady state.")<|MERGE_RESOLUTION|>--- conflicted
+++ resolved
@@ -16,11 +16,8 @@
 from ray.serve._private.common import (
     RUNNING_REQUESTS_KEY,
     DeploymentID,
-<<<<<<< HEAD
     DeploymentSnapshot,
-=======
     HandleMetricReport,
->>>>>>> ef7169a7
     NodeId,
     ReplicaMetricReport,
     RequestProtocol,
