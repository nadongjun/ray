// Copyright 2017 The Ray Authors.
//
// Licensed under the Apache License, Version 2.0 (the "License");
// you may not use this file except in compliance with the License.
// You may obtain a copy of the License at
//
//  http://www.apache.org/licenses/LICENSE-2.0
//
// Unless required by applicable law or agreed to in writing, software
// distributed under the License is distributed on an "AS IS" BASIS,
// WITHOUT WARRANTIES OR CONDITIONS OF ANY KIND, either express or implied.
// See the License for the specific language governing permissions and
// limitations under the License.

#pragma once

#include <gtest/gtest_prod.h>

#include <boost/asio.hpp>
#include <memory>
#include <string>
#include <vector>

#include "absl/strings/str_split.h"
#include "gtest/gtest_prod.h"
#include "ray/common/asio/instrumented_io_context.h"
#include "ray/common/asio/periodical_runner.h"
#include "ray/common/id.h"
#include "ray/common/status.h"
#include "ray/gcs/gcs_client/accessor.h"
#include "ray/gcs/pubsub/gcs_pub_sub.h"
#include "ray/rpc/gcs_server/gcs_rpc_client.h"
#include "ray/util/logging.h"
#include "src/ray/protobuf/autoscaler.grpc.pb.h"

namespace ray {

namespace gcs {

/// \class GcsClientOptions
/// GCS client's options (configuration items), such as service address, and service
/// password.
// TODO(ryw): eventually we will always have fetch_cluster_id_if_nil = true.
class GcsClientOptions {
 public:
<<<<<<< HEAD
  GcsClientOptions(const std::string gcs_address,
                   int port,
                   const ClusterID &cluster_id = ClusterID::Nil())
      : gcs_address_(gcs_address), gcs_port_(port), cluster_id_(cluster_id) {}
=======
  GcsClientOptions(const std::string &gcs_address,
                   int port,
                   const ClusterID &cluster_id,
                   bool allow_cluster_id_nil,
                   bool fetch_cluster_id_if_nil)
      : gcs_address_(gcs_address),
        gcs_port_(port),
        cluster_id_(cluster_id),
        should_fetch_cluster_id_(ShouldFetchClusterId(
            cluster_id, allow_cluster_id_nil, fetch_cluster_id_if_nil)) {}
>>>>>>> 6a7521cd

  /// Constructor of GcsClientOptions from gcs address
  ///
  /// \param gcs_address gcs address, including port
  GcsClientOptions(const std::string &gcs_address,
<<<<<<< HEAD
                   const ClusterID &cluster_id = ClusterID::Nil())
      : cluster_id_(cluster_id) {
=======
                   const ClusterID &cluster_id,
                   bool allow_cluster_id_nil,
                   bool fetch_cluster_id_if_nil)
      : cluster_id_(cluster_id),
        should_fetch_cluster_id_(ShouldFetchClusterId(
            cluster_id, allow_cluster_id_nil, fetch_cluster_id_if_nil)) {
>>>>>>> 6a7521cd
    std::vector<std::string> address = absl::StrSplit(gcs_address, ':');
    RAY_LOG(DEBUG) << "Connect to gcs server via address: " << gcs_address;
    RAY_CHECK(address.size() == 2);
    gcs_address_ = address[0];
    gcs_port_ = std::stoi(address[1]);
  }

  GcsClientOptions() {}

  // - CHECK-fails if invalid (cluster_id_ is nil but !allow_cluster_id_nil_)
  // - Returns false if no need to fetch (cluster_id_ is not nil, or
  //    !fetch_cluster_id_if_nil_).
  // - Returns true if needs to fetch.
  static bool ShouldFetchClusterId(ClusterID cluster_id,
                                   bool allow_cluster_id_nil,
                                   bool fetch_cluster_id_if_nil);

  // Gcs address
  std::string gcs_address_;
  int gcs_port_ = 0;
  ClusterID cluster_id_;
<<<<<<< HEAD
=======
  bool should_fetch_cluster_id_;
>>>>>>> 6a7521cd
};

/// \class GcsClient
/// Abstract interface of the GCS client.
///
/// To read and write from the GCS, `Connect()` must be called and return Status::OK.
/// Before exit, `Disconnect()` must be called.
class RAY_EXPORT GcsClient : public std::enable_shared_from_this<GcsClient> {
 public:
  GcsClient() = default;
  /// Constructor of GcsClient.
  ///
  /// \param options Options for client.
  /// \param gcs_client_id The unique ID for the owner of this object.
  ///    This potentially will be used to tell GCS who is client connecting
  ///    to GCS.
  explicit GcsClient(const GcsClientOptions &options,
                     UniqueID gcs_client_id = UniqueID::FromRandom());

  virtual ~GcsClient() { Disconnect(); };

  /// Connect to GCS Service. Non-thread safe.
  /// This function must be called before calling other functions.
  ///
  /// If cluster_id in options is Nil, sends a blocking RPC to GCS to get the cluster ID.
  /// If returns OK, GetClusterId() will return a non-Nil cluster ID.
  ///
  /// Warning: since it may send *sync* RPCs to GCS, if the caller is in GCS itself, it
  /// must provide a non-Nil cluster ID to avoid deadlocks.
  ///
  /// \param instrumented_io_context IO execution service.
  /// \param timeout_ms Timeout in milliseconds, default to
  /// gcs_rpc_server_connect_timeout_s (5s).
  ///
  /// \return Status
  virtual Status Connect(instrumented_io_context &io_service, int64_t timeout_ms = -1);

  /// Disconnect with GCS Service. Non-thread safe.
  virtual void Disconnect();

  virtual std::pair<std::string, int> GetGcsServerAddress() const;

  /// Return client information for debug.
  virtual std::string DebugString() const { return ""; }

  /// Resubscribe to GCS to recover from a GCS failure.
  void AsyncResubscribe() {
    if (resubscribe_func_ != nullptr) {
      resubscribe_func_();
    }
  }

  /// Get the sub-interface for accessing actor information in GCS.
  /// This function is thread safe.
  ActorInfoAccessor &Actors() {
    RAY_CHECK(actor_accessor_ != nullptr);
    return *actor_accessor_;
  }

  /// Get the sub-interface for accessing job information in GCS.
  /// This function is thread safe.
  JobInfoAccessor &Jobs() {
    RAY_CHECK(job_accessor_ != nullptr);
    return *job_accessor_;
  }

  /// Get the sub-interface for accessing node information in GCS.
  /// This function is thread safe.
  NodeInfoAccessor &Nodes() {
    RAY_CHECK(node_accessor_ != nullptr);
    return *node_accessor_;
  }

  /// Get the sub-interface for accessing node resource information in GCS.
  /// This function is thread safe.
  NodeResourceInfoAccessor &NodeResources() {
    RAY_CHECK(node_resource_accessor_ != nullptr);
    return *node_resource_accessor_;
  }

  /// Get the sub-interface for accessing error information in GCS.
  /// This function is thread safe.
  ErrorInfoAccessor &Errors() {
    RAY_CHECK(error_accessor_ != nullptr);
    return *error_accessor_;
  }

  TaskInfoAccessor &Tasks() {
    RAY_CHECK(task_accessor_ != nullptr);
    return *task_accessor_;
  }

  /// Get the sub-interface for accessing worker information in GCS.
  /// This function is thread safe.
  WorkerInfoAccessor &Workers() {
    RAY_CHECK(worker_accessor_ != nullptr);
    return *worker_accessor_;
  }

  /// Get the sub-interface for accessing worker information in GCS.
  /// This function is thread safe.
  PlacementGroupInfoAccessor &PlacementGroups() {
    RAY_CHECK(placement_group_accessor_ != nullptr);
    return *placement_group_accessor_;
  }

  RuntimeEnvAccessor &RuntimeEnvs() {
    RAY_CHECK(runtime_env_accessor_ != nullptr);
    return *runtime_env_accessor_;
  }

  AutoscalerStateAccessor &Autoscaler() {
    RAY_CHECK(autoscaler_state_accessor_ != nullptr);
    return *autoscaler_state_accessor_;
  }

  // Gets ClusterID. If it's not set in Connect(), blocks on a sync RPC to GCS to get it.
  virtual ClusterID GetClusterId() const;

  /// Get the sub-interface for accessing worker information in GCS.
  /// This function is thread safe.
  virtual InternalKVAccessor &InternalKV() { return *internal_kv_accessor_; }

  virtual GcsSubscriber &GetGcsSubscriber() { return *gcs_subscriber_; }

  virtual rpc::GcsRpcClient &GetGcsRpcClient() { return *gcs_rpc_client_; }

 protected:
  GcsClientOptions options_;

  std::unique_ptr<ActorInfoAccessor> actor_accessor_;
  std::unique_ptr<JobInfoAccessor> job_accessor_;
  std::unique_ptr<NodeInfoAccessor> node_accessor_;
  std::unique_ptr<NodeResourceInfoAccessor> node_resource_accessor_;
  std::unique_ptr<ErrorInfoAccessor> error_accessor_;
  std::unique_ptr<WorkerInfoAccessor> worker_accessor_;
  std::unique_ptr<PlacementGroupInfoAccessor> placement_group_accessor_;
  std::unique_ptr<InternalKVAccessor> internal_kv_accessor_;
  std::unique_ptr<TaskInfoAccessor> task_accessor_;
  std::unique_ptr<RuntimeEnvAccessor> runtime_env_accessor_;
  std::unique_ptr<AutoscalerStateAccessor> autoscaler_state_accessor_;

 private:
  /// If client_call_manager_ does not have a cluster ID, fetches it from GCS. The
  /// fetched cluster ID is set to client_call_manager_.
  Status FetchClusterId(int64_t timeout_ms);

  const UniqueID gcs_client_id_ = UniqueID::FromRandom();

  std::unique_ptr<GcsSubscriber> gcs_subscriber_;

  // Gcs rpc client
  std::shared_ptr<rpc::GcsRpcClient> gcs_rpc_client_;
  std::unique_ptr<rpc::ClientCallManager> client_call_manager_;
  std::function<void()> resubscribe_func_;
};

// Connects a GcsClient to the GCS server, on a shared lazy-initialized singleton
// io_context. This is useful for connecting to the GCS server from Python.
//
// For param descriptions, see GcsClient::Connect().
Status ConnectOnSingletonIoContext(GcsClient &gcs_client, int64_t timeout_ms = -1);

// This client is only supposed to be used from Cython / Python
class RAY_EXPORT PythonGcsClient {
 public:
  explicit PythonGcsClient(const GcsClientOptions &options);

  Status Connect(int64_t timeout_ms, size_t num_retries);

  Status CheckAlive(const std::vector<std::string> &raylet_addresses,
                    int64_t timeout_ms,
                    std::vector<bool> &result);

  Status InternalKVGet(const std::string &ns,
                       const std::string &key,
                       int64_t timeout_ms,
                       std::string &value);
  Status InternalKVMultiGet(const std::string &ns,
                            const std::vector<std::string> &keys,
                            int64_t timeout_ms,
                            std::unordered_map<std::string, std::string> &result);
  Status InternalKVPut(const std::string &ns,
                       const std::string &key,
                       const std::string &value,
                       bool overwrite,
                       int64_t timeout_ms,
                       int &added_num);
  Status InternalKVDel(const std::string &ns,
                       const std::string &key,
                       bool del_by_prefix,
                       int64_t timeout_ms,
                       int &deleted_num);
  Status InternalKVKeys(const std::string &ns,
                        const std::string &prefix,
                        int64_t timeout_ms,
                        std::vector<std::string> &results);
  Status InternalKVExists(const std::string &ns,
                          const std::string &key,
                          int64_t timeout_ms,
                          bool &exists);

  Status PinRuntimeEnvUri(const std::string &uri, int expiration_s, int64_t timeout_ms);
  Status GetAllNodeInfo(int64_t timeout_ms, std::vector<rpc::GcsNodeInfo> &result);
  Status GetAllJobInfo(int64_t timeout_ms, std::vector<rpc::JobTableData> &result);
  Status GetAllResourceUsage(int64_t timeout_ms, std::string &serialized_reply);
  // For rpc::autoscaler::AutoscalerStateService
  Status RequestClusterResourceConstraint(
      int64_t timeout_ms,
      const std::vector<std::unordered_map<std::string, double>> &bundles,
      const std::vector<int64_t> &count_array);
  Status GetClusterStatus(int64_t timeout_ms, std::string &serialized_reply);
  Status GetClusterResourceState(int64_t timeout_ms, std::string &serialized_reply);
  Status ReportAutoscalingState(int64_t timeout_ms, const std::string &serialized_state);
  Status DrainNode(const std::string &node_id,
                   int32_t reason,
                   const std::string &reason_message,
                   int64_t deadline_timestamp_ms,
                   int64_t timeout_ms,
                   bool &is_accepted,
                   std::string &rejection_reason_message);
  Status DrainNodes(const std::vector<std::string> &node_ids,
                    int64_t timeout_ms,
                    std::vector<std::string> &drained_node_ids);

  const ClusterID &GetClusterId() const { return cluster_id_; }

 private:
  void PrepareContext(grpc::ClientContext &context, int64_t timeout_ms) {
    if (timeout_ms != -1) {
      context.set_deadline(std::chrono::system_clock::now() +
                           std::chrono::milliseconds(timeout_ms));
    }
    if (!cluster_id_.IsNil()) {
      context.AddMetadata(kClusterIdKey, cluster_id_.Hex());
    }
  }

  const GcsClientOptions options_;
  ClusterID cluster_id_;
  std::unique_ptr<rpc::InternalKVGcsService::Stub> kv_stub_;
  std::unique_ptr<rpc::RuntimeEnvGcsService::Stub> runtime_env_stub_;
  std::unique_ptr<rpc::NodeInfoGcsService::Stub> node_info_stub_;
  std::unique_ptr<rpc::NodeResourceInfoGcsService::Stub> node_resource_info_stub_;
  std::unique_ptr<rpc::JobInfoGcsService::Stub> job_info_stub_;
  std::unique_ptr<rpc::autoscaler::AutoscalerStateService::Stub> autoscaler_stub_;
  std::shared_ptr<grpc::Channel> channel_;
  // Make PythonGcsClient thread safe, so add a mutex to protect it.
  absl::Mutex mutex_;
};

std::unordered_map<std::string, double> PythonGetResourcesTotal(
    const rpc::GcsNodeInfo &node_info);

std::unordered_map<std::string, std::string> PythonGetNodeLabels(
    const rpc::GcsNodeInfo &node_info);

Status PythonCheckGcsHealth(const std::string &gcs_address,
                            const int gcs_port,
                            const int64_t timeout_ms,
                            const std::string &ray_version,
                            const bool skip_version_check,
                            bool &is_healthy);

}  // namespace gcs

}  // namespace ray<|MERGE_RESOLUTION|>--- conflicted
+++ resolved
@@ -43,12 +43,6 @@
 // TODO(ryw): eventually we will always have fetch_cluster_id_if_nil = true.
 class GcsClientOptions {
  public:
-<<<<<<< HEAD
-  GcsClientOptions(const std::string gcs_address,
-                   int port,
-                   const ClusterID &cluster_id = ClusterID::Nil())
-      : gcs_address_(gcs_address), gcs_port_(port), cluster_id_(cluster_id) {}
-=======
   GcsClientOptions(const std::string &gcs_address,
                    int port,
                    const ClusterID &cluster_id,
@@ -59,23 +53,17 @@
         cluster_id_(cluster_id),
         should_fetch_cluster_id_(ShouldFetchClusterId(
             cluster_id, allow_cluster_id_nil, fetch_cluster_id_if_nil)) {}
->>>>>>> 6a7521cd
 
   /// Constructor of GcsClientOptions from gcs address
   ///
   /// \param gcs_address gcs address, including port
   GcsClientOptions(const std::string &gcs_address,
-<<<<<<< HEAD
-                   const ClusterID &cluster_id = ClusterID::Nil())
-      : cluster_id_(cluster_id) {
-=======
                    const ClusterID &cluster_id,
                    bool allow_cluster_id_nil,
                    bool fetch_cluster_id_if_nil)
       : cluster_id_(cluster_id),
         should_fetch_cluster_id_(ShouldFetchClusterId(
             cluster_id, allow_cluster_id_nil, fetch_cluster_id_if_nil)) {
->>>>>>> 6a7521cd
     std::vector<std::string> address = absl::StrSplit(gcs_address, ':');
     RAY_LOG(DEBUG) << "Connect to gcs server via address: " << gcs_address;
     RAY_CHECK(address.size() == 2);
@@ -97,10 +85,7 @@
   std::string gcs_address_;
   int gcs_port_ = 0;
   ClusterID cluster_id_;
-<<<<<<< HEAD
-=======
   bool should_fetch_cluster_id_;
->>>>>>> 6a7521cd
 };
 
 /// \class GcsClient
