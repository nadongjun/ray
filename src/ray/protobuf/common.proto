// Copyright 2017 The Ray Authors.
//
// Licensed under the Apache License, Version 2.0 (the "License");
// you may not use this file except in compliance with the License.
// You may obtain a copy of the License at
//
//  http://www.apache.org/licenses/LICENSE-2.0
//
// Unless required by applicable law or agreed to in writing, software
// distributed under the License is distributed on an "AS IS" BASIS,
// WITHOUT WARRANTIES OR CONDITIONS OF ANY KIND, either express or implied.
// See the License for the specific language governing permissions and
// limitations under the License.

syntax = "proto3";
option cc_enable_arenas = true;

package ray.rpc;

import "src/ray/protobuf/runtime_env_common.proto";

option java_package = "io.ray.runtime.generated";

// Language of a task or worker.
enum Language {
  PYTHON = 0;
  JAVA = 1;
  CPP = 2;
}

// Type of a worker.
enum WorkerType {
  WORKER = 0;
  DRIVER = 1;
  // IO worker types.
  SPILL_WORKER = 2;
  RESTORE_WORKER = 3;
}

// Type of a task.
enum TaskType {
  // Normal task.
  NORMAL_TASK = 0;
  // Actor creation task.
  ACTOR_CREATION_TASK = 1;
  // Actor task.
  ACTOR_TASK = 2;
  // Driver task.
  DRIVER_TASK = 3;
}

message NodeAffinitySchedulingStrategy {
  bytes node_id = 1;
  bool soft = 2;
  bool spill_on_unavailable = 3;
}

message PlacementGroupSchedulingStrategy {
  // Placement group that is associated with this task.
  bytes placement_group_id = 1;
  // Placement group bundle that is associated with this task.
  int64 placement_group_bundle_index = 2;
  // Whether or not this task should capture parent's placement group automatically.
  bool placement_group_capture_child_tasks = 3;
}

message DefaultSchedulingStrategy {}

message SpreadSchedulingStrategy {}

// Update std::hash<SchedulingStrategy> and operator== in task_spec.h when this is
// changed.
message SchedulingStrategy {
  oneof scheduling_strategy {
    // Default hybrid scheduling strategy.
    DefaultSchedulingStrategy default_scheduling_strategy = 1;
    // Placement group based scheduling strategy.
    PlacementGroupSchedulingStrategy placement_group_scheduling_strategy = 2;
    // Best effort spread scheduling strategy.
    SpreadSchedulingStrategy spread_scheduling_strategy = 3;
    NodeAffinitySchedulingStrategy node_affinity_scheduling_strategy = 4;
  }
}

// Address of a worker or node manager.
message Address {
  bytes raylet_id = 1;
  string ip_address = 2;
  int32 port = 3;
  // Optional unique id for the worker.
  bytes worker_id = 4;
}

/// Function descriptor for Java.
message JavaFunctionDescriptor {
  string class_name = 1;
  string function_name = 2;
  string signature = 3;
}

/// Function descriptor for Python.
message PythonFunctionDescriptor {
  string module_name = 1;
  string class_name = 2;
  string function_name = 3;
  string function_hash = 4;
}

/// Function descriptor for C/C++.
message CppFunctionDescriptor {
  /// Remote function name.
  string function_name = 1;
  string caller = 2;
  string class_name = 3;
}

// A union wrapper for various function descriptor types.
message FunctionDescriptor {
  oneof function_descriptor {
    JavaFunctionDescriptor java_function_descriptor = 1;
    PythonFunctionDescriptor python_function_descriptor = 2;
    CppFunctionDescriptor cpp_function_descriptor = 3;
  }
}

// Actor concurrency group is used to define a concurrent
// unit to indicate how some methods are performed concurrently.
message ConcurrencyGroup {
  // The name of the method concurrency group.
  string name = 1;
  // The maximum concurrency of this group.
  int32 max_concurrency = 2;
  // Function descriptors of the actor methods that will run in this concurrency group.
  repeated FunctionDescriptor function_descriptors = 3;
}

// This enum type is used as object's metadata to indicate the object's
// creating task has failed because of a certain error.
// TODO(hchen): We may want to make these errors more specific. E.g., we may
// want to distinguish between intentional and expected actor failures, and
// between worker process failure and node failure.
enum ErrorType {
  // Indicates that a task failed because the worker died unexpectedly while
  // executing it.
  WORKER_DIED = 0;
  // Indicates that a task failed because the actor died unexpectedly before
  // finishing it.
  ACTOR_DIED = 1;
  // This object was lost from distributed memory due to a node failure or
  // system error. We use this error when lineage reconstruction is enabled,
  // but this object is not reconstructable (created by actor, ray.put, or a
  // borowed ObjectRef).
  OBJECT_UNRECONSTRUCTABLE = 2;
  // Indicates that a task failed due to user code failure.
  TASK_EXECUTION_EXCEPTION = 3;
  // Indicates that the object has been placed in plasma. This error shouldn't
  // ever be exposed to user code; it is only used internally to indicate the
  // result of a direct call has been placed in plasma.
  OBJECT_IN_PLASMA = 4;
  // Indicates that an object has been cancelled.
  TASK_CANCELLED = 5;
  // Indicates that the GCS service failed to create the actor.
  ACTOR_CREATION_FAILED = 6;
  // Indicates that the runtime_env failed to be created.
  RUNTIME_ENV_SETUP_FAILED = 7;
  // This object was lost from distributed memory to a node failure or system
  // error. We use this error when lineage reconstruction is disabled.
  OBJECT_LOST = 8;
  // This object is unreachable because its owner has died.
  OWNER_DIED = 9;
  // This object is unreachable because the owner is alive but no longer has a
  // record of this object, meaning that the physical object has likely already
  // been deleted from distributed memory. This can happen in distributed
  // reference counting, due to a bug or corner case.
  OBJECT_DELETED = 10;
  // Indicates there is some error when resolving the dependence
  DEPENDENCY_RESOLUTION_FAILED = 11;
  // The object is reconstructable but we have already exceeded its maximum
  // number of task retries.
  OBJECT_UNRECONSTRUCTABLE_MAX_ATTEMPTS_EXCEEDED = 12;
  // The object is reconstructable, but its lineage was evicted due to memory
  // pressure.
  OBJECT_UNRECONSTRUCTABLE_LINEAGE_EVICTED = 13;
  // We use this error for object fetches that have timed out. This error will
  // get thrown if an object appears to be created, but the requestor is not
  // able to fetch it after the configured timeout.
  OBJECT_FETCH_TIMED_OUT = 14;
  // Indicates that a task failed because the local raylet died.
  LOCAL_RAYLET_DIED = 15;
  // Indicates that the placement group corresponding to a task has been removed.
  TASK_PLACEMENT_GROUP_REMOVED = 16;
  // Indicates that the placement group corresponding to an actor has been removed.
  ACTOR_PLACEMENT_GROUP_REMOVED = 17;
  // The task is unschedulable.
  TASK_UNSCHEDULABLE_ERROR = 18;
  // The actor is unschedulable.
  ACTOR_UNSCHEDULABLE_ERROR = 19;
  // We use this error for object fetches that failed due to out of disk.
  OUT_OF_DISK_ERROR = 20;
  // This object is unreachable because the application explicitly freed it,
  // using the internal free() call. We will only recover this object if it is
  // needed for reconstruction of another downstream object.
  OBJECT_FREED = 21;
  // We use this error for failure due to running out of memory.
  OUT_OF_MEMORY = 22;
  // We use this error for failure due to node died unexpectedly.
  NODE_DIED = 23;
}

/// The information per ray error type.
message RayErrorInfo {
  // More detailed error context for various error types.
  oneof error {
    // for ErrorType::ACTOR_DIED
    ActorDeathCause actor_died_error = 2;
    // for ErrorType::RUNTIME_ENV_SETUP_FAILED
    RuntimeEnvFailedContext runtime_env_setup_failed_error = 3;
  }
  string error_message = 5;
  // The type of error that caused the exception.
  ErrorType error_type = 11;
}

message OutOfMemoryErrorContext {
  // The task id of the task evicted due to node running out of memory.
  bytes task_id = 1;
  // The task name of the task evicted due to node running out of memory.
  string task_name = 2;
  // The IP address of the node that was running the task.
  string node_ip_address = 3;
  // The memory used by the node.
  uint64 memory_used_bytes = 4;
  // The memory total by the node.
  uint64 memory_total_bytes = 5;
  // The fraction of memory used, i.e. used / total.
  double memory_usage_fraction = 6;
  // The threshold when task will be evicted to free up memory.
  double memory_threshold = 7;
}

message NodeDiedErrorContext {
  // The id of the node that died.
  bytes node_id = 1;
  // The IP address of the node that died.
  string node_ip_address = 2;
}

/// The task exception encapsulates the information about task
/// execution execeptions. This should be used by the frontend
/// to represent a user application error. Errors originating from the
/// backend such as from the raylet should be propagated as RayErrorInfo.
message RayException {
  // Language of this exception.
  Language language = 1;
  // The serialized exception.
  bytes serialized_exception = 2;
  // The formatted exception string.
  string formatted_exception_string = 3;
}

message ActorDeathCause {
  oneof context {
    // Indicates that this actor is marked as DEAD due to actor creation task failure.
    RayException creation_task_failure_context = 1;
    RuntimeEnvFailedContext runtime_env_failed_context = 2;
    ActorDiedErrorContext actor_died_error_context = 3;
    ActorUnschedulableContext actor_unschedulable_context = 4;
    OomContext oom_context = 5;
  }
}
// ---Actor death contexts start----
// Indicates that this actor is marked as DEAD due to runtime environment setup failure.
message RuntimeEnvFailedContext {
  // TODO(sang,lixin) Get this error message from agent.
  string error_message = 1;
}

message ActorUnschedulableContext {
  string error_message = 1;
}

message ActorDiedErrorContext {
  string error_message = 1;
  // The id of owner of the actor.
  bytes owner_id = 2;
  // The ip address of the owner worker.
  string owner_ip_address = 3;
  // The IP address where actor was created.
  string node_ip_address = 4;
  // The process id of this actor.
  uint32 pid = 5;
  // Name of the actor.
  string name = 6;
  // The actor's namespace. Named `ray_namespace` to avoid confusions when invoked in c++.
  string ray_namespace = 7;
  // The actor's class name.
  string class_name = 8;
  // The id of the actor
  bytes actor_id = 9;
  // Whether the actor had never started running before it died, i.e. it was cancelled
  // before scheduling had completed.
  bool never_started = 10;
}

// Context for task OOM.
message OomContext {
  // The error message
  string error_message = 1;

  // Whether the task / actor should fail immediately and not be retried.
  bool fail_immediately = 2;
}

// ---Actor death contexts end----

message JobConfig {
  enum ActorLifetime {
    DETACHED = 0;
    NON_DETACHED = 1;
  }

  // The jvm options for java workers of the job.
  repeated string jvm_options = 2;
  // A list of directories or files (jar files or dynamic libraries) that specify the
  // search path for user code. This will be used as `CLASSPATH` in Java, and `PYTHONPATH`
  // in Python. In C++, libraries under these paths will be loaded by 'dlopen'.
  repeated string code_search_path = 3;
  // Runtime environment to run the code
  RuntimeEnvInfo runtime_env_info = 4;
  // The job's namespace. Named `ray_namespace` to avoid confusions when invoked in c++.
  string ray_namespace = 5;
  // An opaque kv store for job related metadata.
  map<string, string> metadata = 6;
  // The default lifetime of actors in this job.
  // If the lifetime of an actor is not specified explicitly at runtime, this
  // default value will be applied.
  ActorLifetime default_actor_lifetime = 7;
  // System paths of the driver scripts. Python workers need to search
  // these paths to load modules.
  repeated string py_driver_sys_path = 8;
}

/// The task specification encapsulates all immutable information about the
/// task.
message TaskSpec {
  // Type of this task.
  TaskType type = 1;
  // Name of this task.
  string name = 2;
  // Language of this task.
  Language language = 3;
  // Function descriptor of this task uniquely describe the function to execute.
  FunctionDescriptor function_descriptor = 4;
  // ID of the job that this task belongs to.
  bytes job_id = 5;
  // Task ID of the task.
  bytes task_id = 6;
  // Task ID of the parent task.
  bytes parent_task_id = 7;
  // A count of the number of tasks submitted by the parent task before this one.
  uint64 parent_counter = 8;
  // Task ID of the caller. This is the same as parent_task_id for non-actors.
  // This is the actor ID (embedded in a nil task ID) for actors.
  bytes caller_id = 9;
  /// Address of the caller.
  Address caller_address = 10;
  // Task arguments.
  repeated TaskArg args = 11;
  // Number of return objects.
  uint64 num_returns = 12;
  // Quantities of the different resources required by this task.
  map<string, double> required_resources = 13;
  // The resources required for placing this task on a node. If this is empty,
  // then the placement resources are equal to the required_resources.
  map<string, double> required_placement_resources = 14;
  // Task specification for an actor creation task.
  // This field is only valid when `type == ACTOR_CREATION_TASK`.
  ActorCreationTaskSpec actor_creation_task_spec = 15;
  // Task specification for an actor task.
  // This field is only valid when `type == ACTOR_TASK`.
  ActorTaskSpec actor_task_spec = 16;
  // Number of times this task may be retried on worker failure.
  int32 max_retries = 17;
  // Whether or not to skip the execution of this task. When it's true,
  // the receiver will not execute the task. This field is used by async actors
  // to guarantee task submission order after restart.
  bool skip_execution = 21;
  // Breakpoint if this task should drop into the debugger when it starts executing
  // and "" if the task should not drop into the debugger.
  bytes debugger_breakpoint = 22;
  // Runtime environment for this task.
  RuntimeEnvInfo runtime_env_info = 23;
  // The concurrency group name in which this task will be performed.
  string concurrency_group_name = 24;
  // Whether application-level errors (exceptions) should be retried.
  bool retry_exceptions = 25;
  // A serialized exception list that serves as an allowlist of frontend-language
  // exceptions/errors that should be retried.
  bytes serialized_retry_exception_allowlist = 26;
  // The depth of the task. The driver has depth 0, anything it calls has depth
  // 1, etc.
  int64 depth = 27;
  // Strategy about how to schedule this task.
  SchedulingStrategy scheduling_strategy = 28;
  // A count of the number of times this task has been attempted so far. 0
  // means this is the first execution.
  uint64 attempt_number = 29;
  // This task returns a dynamic number of objects.
  bool returns_dynamic = 30;
  // A list of ObjectIDs that were created by this task but that should be
  // owned by the task's caller. The task should return the corresponding
  // ObjectRefs in its actual return value.
  // NOTE(swang): This should only be set when the attempt number > 0. On the
  // first execution, we do not yet know whether the task has dynamic return
  // objects.
  repeated bytes dynamic_return_ids = 31;
  // Job config for the task. Only set for normal task or actor creation task.
  optional JobConfig job_config = 32;
  // TODO(rickyx): Remove this once we figure out a way to handle task ids
  // across multiple threads properly.
  // The task id of the CoreWorker's main thread from which the task is submitted.
  // This will be the actor creation task's task id for concurrent actors. Or
  // the main thread's task id for other cases.
  bytes submitter_task_id = 33;
  // True if the task is a streaming generator. When it is true,
  // returns_dynamic has to be true as well. This is a temporary flag
  // until we migrate the generator implementatino to streaming.
  // TODO(sang): Remove it once migrating to the streaming generator
  // by default.
  bool streaming_generator = 34;
<<<<<<< HEAD
  uint64 num_streaming_generator_returns = 35;
=======
  // Some timestamps of the task's lifetime, useful for metrics.
  // The time the task's dependencies have been resolved.
  int64 dependency_resolution_timestamp_ms = 35;
  // The time that the task is given a lease, and sent to the executing core
  // worker.
  int64 lease_grant_timestamp_ms = 36;
>>>>>>> 4aba87b9
}

message TaskInfoEntry {
  // Type of this task.
  TaskType type = 1;
  // Name of this task.
  string name = 2;
  // Language of this task.
  Language language = 3;
  // Function descriptor of this task uniquely describe the function to execute.
  string func_or_class_name = 4;
  TaskStatus scheduling_state = 5;
  // ID of the job that this task belongs to.
  bytes job_id = 6;
  // Task ID of the task.
  bytes task_id = 7;
  // Task ID of the parent task.
  bytes parent_task_id = 8;
  // Quantities of the different resources required by this task.
  map<string, double> required_resources = 13;
  // Runtime environment for this task.
  RuntimeEnvInfo runtime_env_info = 23;
  // The node if of the task. If the task is retried, it could
  // contain the node id of the previous executed task.
  optional bytes node_id = 24;
  // The actor id for this task.
  // If the task type is Actor creation task or Actor task
  // this is set. Otherwise, it is empty.
  optional bytes actor_id = 25;
  // The placement group id of this task.
  // If the task/actor is created within a placement group,
  // this value is configured.
  optional bytes placement_group_id = 26;
}

message Bundle {
  message BundleIdentifier {
    bytes placement_group_id = 1;
    int32 bundle_index = 2;
  }
  BundleIdentifier bundle_id = 1;
  map<string, double> unit_resources = 2;
  // The location of this bundle.
  bytes node_id = 3;
}

message PlacementGroupSpec {
  // ID of the PlacementGroup.
  bytes placement_group_id = 1;
  // The name of the placement group.
  string name = 2;
  // The array of the bundle in Placement Group.
  repeated Bundle bundles = 3;
  // The schedule strategy of this Placement Group.
  PlacementStrategy strategy = 4;
  // The job id that created this placement group.
  bytes creator_job_id = 5;
  // The actor id that created this placement group.
  bytes creator_actor_id = 6;
  // Whether or not if the creator job is dead.
  bool creator_job_dead = 7;
  // Whether or not if the creator actor is dead.
  bool creator_actor_dead = 8;
  // Whether the placement group is persistent.
  bool is_detached = 9;
  // The maximum fraction of CPU cores that this placement group can use on each node.
  double max_cpu_fraction_per_node = 10;
}

message ObjectReference {
  // ObjectID that the worker has a reference to.
  bytes object_id = 1;
  // The address of the object's owner.
  Address owner_address = 2;
  // Language call site of the object reference (i.e., file and line number).
  // Used to print debugging information if there is an error retrieving the
  // object.
  string call_site = 3;
}

message ObjectReferenceCount {
  // The reference that the worker has or had a reference to.
  ObjectReference reference = 1;
  // Whether the worker is still using the ObjectID locally. This means that
  // it has a copy of the ObjectID in the language frontend, has a pending task
  // that depends on the object, and/or owns an ObjectID that is in scope and
  // that contains the ObjectID.
  bool has_local_ref = 2;
  // Any other borrowers that the worker created (by passing the ID on to them).
  repeated Address borrowers = 3;
  // The borrower may have returned the object ID nested inside the return
  // value of a task that it executed. This list contains all task returns that
  // were owned by a process other than the borrower. Then, the process that
  // owns the task's return value is also a borrower for as long as it has the
  // task return ID in scope. Note that only the object ID and owner address
  // are used for elements in this list.
  repeated ObjectReference stored_in_objects = 4;
  // The borrowed object ID that contained this object, if any. This is used
  // for nested object IDs.
  repeated bytes contained_in_borrowed_ids = 5;
  // The object IDs that this object contains, if any. This is used for nested
  // object IDs.
  repeated bytes contains = 6;
}

// Argument in the task.
message TaskArg {
  // A pass-by-ref argument.
  ObjectReference object_ref = 1;
  // Data for pass-by-value arguments.
  bytes data = 2;
  // Metadata for pass-by-value arguments.
  bytes metadata = 3;
  // ObjectIDs that were nested in the inlined arguments of the data field.
  repeated ObjectReference nested_inlined_refs = 4;
}

message ReturnObject {
  // Object ID.
  bytes object_id = 1;
  // If set, indicates the data is in plasma instead of inline. This
  // means that data and metadata will be empty.
  bool in_plasma = 2;
  // Data of the object.
  bytes data = 3;
  // Metadata of the object.
  bytes metadata = 4;
  // ObjectIDs that were nested in data. This is only set for inlined objects.
  repeated ObjectReference nested_inlined_refs = 5;
  // Size of this object.
  int64 size = 6;
}

// Task spec of an actor creation task.
message ActorCreationTaskSpec {
  // ID of the actor that will be created by this task.
  bytes actor_id = 2;
  // The max number of times this actor should be restarted.
  // If this number is 0 the actor won't be restarted.
  // If this number is -1 the actor will be restarted indefinitely.
  int64 max_actor_restarts = 3;
  // The max number of times tasks submitted on this actor should be retried
  // if the actor fails and is restarted.
  // If this number is 0 the tasks won't be resubmitted.
  // If this number is -1 the tasks will be resubmitted indefinitely.
  int64 max_task_retries = 4;
  // The dynamic options used in the worker command when starting a worker process for
  // an actor creation task. If the list isn't empty, the options will be used to replace
  // the placeholder string `RAY_WORKER_DYNAMIC_OPTION_PLACEHOLDER` in the worker command.
  repeated string dynamic_worker_options = 5;
  // The max number of concurrent calls for default concurrency group of this actor.
  int32 max_concurrency = 6;
  // Whether the actor is persistent.
  bool is_detached = 7;
  // Globally-unique name of the actor. Should only be populated when is_detached is true.
  string name = 8;
  // The namespace of the actor. Should only be populated when is_detached is true.
  string ray_namespace = 9;
  // Whether the actor use async actor calls.
  bool is_asyncio = 10;
  // Field used for storing application-level extensions to the actor definition.
  string extension_data = 11;
  // Serialized bytes of the Handle to the actor that will be created by this task.
  bytes serialized_actor_handle = 12;
  // The concurrency groups of this actor.
  repeated ConcurrencyGroup concurrency_groups = 13;
  // Whether to enable out of order execution.
  bool execute_out_of_order = 14;
  // The max number of pending actor calls.
  int32 max_pending_calls = 15;
}

// Task spec of an actor task.
message ActorTaskSpec {
  // Actor ID of the actor that this task is executed on.
  bytes actor_id = 2;
  // The dummy object ID of the actor creation task.
  bytes actor_creation_dummy_object_id = 4;
  // Number of tasks that have been submitted to this actor so far.
  uint64 actor_counter = 5;
}

// Represents a task, including task spec.
message Task {
  TaskSpec task_spec = 1;
}

// Represents a resource id.
message ResourceId {
  // The index of the resource (i.e., CPU #3).
  int64 index = 1;
  // The quantity of the resource assigned (i.e., 0.5 CPU).
  double quantity = 2;
}

// Represents a set of resource ids.
message ResourceMapEntry {
  // The name of the resource (i.e., "CPU").
  string name = 1;
  // The set of resource ids assigned.
  repeated ResourceId resource_ids = 2;
}

message ViewData {
  message Measure {
    // A short string that describes the tags for this mesaure, e.g.,
    // "Tag1:Value1,Tag2:Value2,Tag3:Value3"
    string tags = 1;
    // Int64 type value (if present).
    int64 int_value = 2;
    // Double type value (if present).
    double double_value = 3;
    // Distribution type value (if present).
    double distribution_min = 4;
    double distribution_mean = 5;
    double distribution_max = 6;
    double distribution_count = 7;
    repeated double distribution_bucket_boundaries = 8;
    repeated double distribution_bucket_counts = 9;
  }

  // The name of this Census view.
  string view_name = 1;
  // The list of measures recorded under this view.
  repeated Measure measures = 2;
}

// The current state of a task, in rough chronological order of transition.
// The typical order of states is as follows:
//
// Normal tasks go through scheduling (PENDING_* states) and when submitted
// to a worker begin running immediately:
//
//    PENDING_* -> SUBMITTED_TO_WORKER -> RUNNING_* -> FINISHED
//
// On the other hand, actor tasks are submitted to their actor's worker as soon
// as dependencies are available, and may still be waiting for arg download or
// earlier actor tasks to finish prior to running:
//
//    PENDING_* -> SUBMITTED_TO_WORKER -> PENDING_* -> RUNNING_* -> FINISHED
//
// The above is just a typical order. Due to failures or scheduler spillback,
// tasks may transition back to earlier states for scheduling.
enum TaskStatus {
  // We don't have a status for this task because we are not the owner or the
  // task metadata has already been deleted.
  NIL = 0;
  // The task is waiting for its dependencies to be created. For actor tasks, this
  // can also indicate Ray is waiting for the target actor to be created.
  PENDING_ARGS_AVAIL = 1;
  // All dependencies have been created and Ray is confirming a node / worker for the
  // task to be executed on. This step is part of Ray's distributed scheduling protocol.
  PENDING_NODE_ASSIGNMENT = 2;
  // The task has been tentatively assigned to a node, but Ray is waiting for enough
  // object store memory on the node to free up for downloading task dependencies.
  // This state is a sub-state of PENDING_NODE_ASSIGNMENT and used for metrics only.
  PENDING_OBJ_STORE_MEM_AVAIL = 3;
  // The task has been tentatively assigned to a node, and its dependencies are being
  // actively downloaded onto the node.
  // This state is a sub-state of PENDING_NODE_ASSIGNMENT and used for metrics only.
  PENDING_ARGS_FETCH = 4;
  // A node / worker for the task has been selected, and the task has been submitted
  // to the worker. It will be executed shortly. For actor tasks, execution may be
  // delayed to satisfy ordering constraints or argument fetching.
  SUBMITTED_TO_WORKER = 5;
  // The task is running on a worker.
  RUNNING = 6;
  // The task is running on a worker, but is blocked in a ray.get() call.
  // This state is a sub-state of RUNNING and used for metrics only.
  RUNNING_IN_RAY_GET = 7;
  // The task is running on a worker, but is blocked in a ray.wait() call.
  // This state is a sub-state of RUNNING and used for metrics only.
  RUNNING_IN_RAY_WAIT = 8;
  // The task has finished.
  FINISHED = 9;
  // The task has finished but failed with an Exception or system error.
  FAILED = 10;
}

// Debug info for a referenced object.
message ObjectRefInfo {
  // Object id that is referenced.
  bytes object_id = 1;
  // Language call site of the object reference (i.e., file and line number).
  string call_site = 2;
  // Size of the object if this core worker is the owner, otherwise -1.
  int64 object_size = 3;
  // Number of local references to the object.
  int64 local_ref_count = 4;
  // Number of references in submitted tasks.
  int64 submitted_task_ref_count = 5;
  // Object ids that contain this object.
  repeated bytes contained_in_owned = 6;
  // True if this object is pinned in memory by the current process.
  bool pinned_in_memory = 7;
  // Status of the task that creates this object.
  TaskStatus task_status = 8;
  // A count of the number of times this task has been attempted so far. 0
  // means this is the first execution.
  uint64 attempt_number = 9;
}

// Details about the allocation of a given resource. Some resources
// (e.g., GPUs) have individually allocatable units that are represented
// as "slots" here.
message ResourceAllocations {
  message ResourceSlot {
    int64 slot = 1;
    double allocation = 2;
  }
  repeated ResourceSlot resource_slots = 1;
}

// Debug info returned from the core worker.
message CoreWorkerStats {
  // Debug string of the currently executing task.
  string current_task_desc = 1;
  // Number of pending normal and actor tasks.
  int32 num_pending_tasks = 2;
  // Number of object refs in local scope.
  int32 num_object_refs_in_scope = 3;
  // IP address of the core worker.
  string ip_address = 7;
  // Port of the core worker.
  int64 port = 8;
  // Actor ID.
  bytes actor_id = 9;
  // A map from the resource name (e.g. "CPU") to its allocation.
  map<string, ResourceAllocations> used_resources = 10;
  // A string displayed on Dashboard.
  map<string, string> webui_display = 11;
  // Number of objects that are IN_PLASMA_ERROR in the local memory store.
  int32 num_in_plasma = 12;
  // Number of objects stored in local memory.
  int32 num_local_objects = 13;
  // Used local object store memory.
  int64 used_object_store_memory = 14;
  // Length of the task queue.
  int32 task_queue_length = 15;
  // Number of executed tasks.
  int32 num_executed_tasks = 16;
  // Actor constructor.
  string actor_title = 17;
  // Local reference table.
  repeated ObjectRefInfo object_refs = 18;
  // Job ID.
  bytes job_id = 19;
  // Worker id of core worker.
  bytes worker_id = 20;
  // Language
  Language language = 21;
  // PID of the worker process.
  uint32 pid = 22;
  // The worker type.
  WorkerType worker_type = 23;
  // Length of the number of objects without truncation.
  int64 objects_total = 24;
  // Number of objects owned by the worker.
  int64 num_owned_objects = 25;
}

// Resource usage reported by the node reporter.
message NodeResourceUsage {
  // Node resource usage in serialized json.
  // TODO: add schema for the subfields, e.g.
  // https://github.com/ray-project/ray/blob/e54d3117a40c20ca5441d38ffc72b908bc1b0609/dashboard/modules/reporter/reporter_agent.py#L330-L347
  string json = 1;
}

message MetricPoint {
  // Name of the metric.
  string metric_name = 1;
  // Timestamp when metric is exported.
  int64 timestamp = 2;
  // Value of the metric point.
  double value = 3;
  // Tags of the metric.
  map<string, string> tags = 4;
  // [Optional] Description of the metric.
  string description = 5;
  // [Optional] Unit of the metric.
  string units = 6;
}

// Type of a worker exit.
enum WorkerExitType {
  // Worker exits due to system level failures (i.e. worker crash).
  SYSTEM_ERROR = 0;
  // System-level exit that is intended. E.g.,
  // Workers that are killed because they are idle for a long time.
  INTENDED_SYSTEM_EXIT = 1;
  // Worker exits because of user error.
  // E.g., execptions from the actor initialization.
  USER_ERROR = 2;
  // Intended exit from users (e.g., users exit workers with exit code 0
  // or exit initated by Ray API such as ray.kill).
  INTENDED_USER_EXIT = 3;
  // Worker exits due to node running out of memory.
  NODE_OUT_OF_MEMORY = 4;
}

///////////////////////////////////////////////////////////////////////////////
/* Please do not modify/remove/change the following enum to maintain
backwards compatibility in autoscaler. This is necessary to make sure we can
run autoscaler with any version of ray. For example, the K8s operator runs
autoscaler in a separate pod, if the user upgrades the ray version on the head
pod autoscaler can crash (if the newer version of ray modified the messages
below). */

// Type of placement group strategy.
enum PlacementStrategy {
  // Packs Bundles into as few nodes as possible.
  PACK = 0;
  // Places Bundles across distinct nodes or processes as even as possible.
  SPREAD = 1;
  // Packs Bundles within one node. The group is not allowed to span multiple nodes.
  STRICT_PACK = 2;
  // Places Bundles across distinct nodes.
  // The group is not allowed to deploy more than one bundle on a node.
  STRICT_SPREAD = 3;
}
///////////////////////////////////////////////////////////////////////////////

// Info about a named actor.
message NamedActorInfo {
  string ray_namespace = 1;
  string name = 2;
}<|MERGE_RESOLUTION|>--- conflicted
+++ resolved
@@ -428,16 +428,13 @@
   // TODO(sang): Remove it once migrating to the streaming generator
   // by default.
   bool streaming_generator = 34;
-<<<<<<< HEAD
-  uint64 num_streaming_generator_returns = 35;
-=======
   // Some timestamps of the task's lifetime, useful for metrics.
   // The time the task's dependencies have been resolved.
   int64 dependency_resolution_timestamp_ms = 35;
   // The time that the task is given a lease, and sent to the executing core
   // worker.
   int64 lease_grant_timestamp_ms = 36;
->>>>>>> 4aba87b9
+  uint64 num_streaming_generator_returns = 37;
 }
 
 message TaskInfoEntry {
